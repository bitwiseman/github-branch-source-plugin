/*
 * The MIT License
 *
 * Copyright 2015 CloudBees, Inc.
 *
 * Permission is hereby granted, free of charge, to any person obtaining a copy
 * of this software and associated documentation files (the "Software"), to deal
 * in the Software without restriction, including without limitation the rights
 * to use, copy, modify, merge, publish, distribute, sublicense, and/or sell
 * copies of the Software, and to permit persons to whom the Software is
 * furnished to do so, subject to the following conditions:
 *
 * The above copyright notice and this permission notice shall be included in
 * all copies or substantial portions of the Software.
 *
 * THE SOFTWARE IS PROVIDED "AS IS", WITHOUT WARRANTY OF ANY KIND, EXPRESS OR
 * IMPLIED, INCLUDING BUT NOT LIMITED TO THE WARRANTIES OF MERCHANTABILITY,
 * FITNESS FOR A PARTICULAR PURPOSE AND NONINFRINGEMENT. IN NO EVENT SHALL THE
 * AUTHORS OR COPYRIGHT HOLDERS BE LIABLE FOR ANY CLAIM, DAMAGES OR OTHER
 * LIABILITY, WHETHER IN AN ACTION OF CONTRACT, TORT OR OTHERWISE, ARISING FROM,
 * OUT OF OR IN CONNECTION WITH THE SOFTWARE OR THE USE OR OTHER DEALINGS IN
 * THE SOFTWARE.
 */

package org.jenkinsci.plugins.github_branch_source;

import com.cloudbees.plugins.credentials.CredentialsMatcher;
import com.cloudbees.plugins.credentials.CredentialsMatchers;
import com.cloudbees.plugins.credentials.CredentialsNameProvider;
import com.cloudbees.plugins.credentials.CredentialsProvider;
import com.cloudbees.plugins.credentials.common.StandardCredentials;
import com.cloudbees.plugins.credentials.common.StandardListBoxModel;
import com.cloudbees.plugins.credentials.common.StandardUsernameCredentials;
import com.cloudbees.plugins.credentials.common.StandardUsernamePasswordCredentials;
import com.cloudbees.plugins.credentials.domains.DomainRequirement;
import com.cloudbees.plugins.credentials.domains.URIRequirementBuilder;
import edu.umd.cs.findbugs.annotations.NonNull;
import hudson.AbortException;
import hudson.Extension;
import hudson.Util;
import hudson.model.Item;
import hudson.model.PeriodicWork;
import hudson.model.Queue;
import hudson.model.TaskListener;
import hudson.security.ACL;
import hudson.util.FormValidation;
import hudson.util.ListBoxModel;
import java.io.File;
import java.io.IOException;
import java.net.HttpURLConnection;
import java.net.MalformedURLException;
import java.net.Proxy;
import java.net.URL;
import java.nio.charset.StandardCharsets;
import java.security.MessageDigest;
import java.security.NoSuchAlgorithmException;
import java.util.HashMap;
import java.util.Iterator;
import java.util.LinkedHashMap;
import java.util.List;
import java.util.Map;
import java.util.Objects;
import java.util.Random;
import java.util.WeakHashMap;
import java.util.concurrent.TimeUnit;
import java.util.logging.Level;
import java.util.logging.Logger;
import javax.annotation.CheckForNull;
import javax.annotation.Nonnull;
import jenkins.model.Jenkins;
import jenkins.scm.api.SCMSourceOwner;
import jenkins.util.JenkinsJVM;
import okhttp3.Cache;
import okhttp3.OkHttpClient;
import org.apache.commons.codec.binary.Base64;
import org.apache.commons.lang.StringUtils;
import org.jenkinsci.plugins.gitclient.GitClient;
import org.jenkinsci.plugins.github.config.GitHubServerConfig;
import org.kohsuke.github.GHAppInstallationToken;
import org.kohsuke.github.GitHub;
import org.kohsuke.github.GitHubBuilder;
import org.kohsuke.github.HttpException;
import org.kohsuke.github.RateLimitHandler;
import org.kohsuke.github.authorization.ImmutableAuthorizationProvider;
import org.kohsuke.github.extras.okhttp3.OkHttpConnector;

import static java.util.logging.Level.FINE;
import static java.util.logging.Level.WARNING;

/**
 * Utilities that could perhaps be moved into {@code github-api}.
 */
public class Connector {
    private static final Logger LOGGER = Logger.getLogger(Connector.class.getName());

    private static final Map<ConnectionId, GitHubConnection> connections = new HashMap<>();
    private static final Map<GitHub, GitHubConnection> reverseLookup = new HashMap<>();

    private static final Map<TaskListener, Map<GitHub, Void>> checked = new WeakHashMap<>();
    private static final long API_URL_REVALIDATE_MILLIS = TimeUnit.MINUTES.toMillis(5);
<<<<<<< HEAD
    private static final Map<String, Long> apiUrlValid = new LinkedHashMap<String, Long>() {
        @Override
        protected boolean removeEldestEntry(Map.Entry<String, Long> eldest) {
            Long t = eldest.getValue();
            return t == null || t < System.currentTimeMillis() - API_URL_REVALIDATE_MILLIS;
        }
    };
=======

>>>>>>> cbdb3ba9
    private static final Random ENTROPY = new Random();
    private static final String SALT = Long.toHexString(ENTROPY.nextLong());
    private static final OkHttpClient baseClient = new OkHttpClient();

    private Connector() {
        throw new IllegalAccessError("Utility class");
    }

    /**
     * Retained for binary compatibility only.
     *
     * @param context the context.
     * @param apiUri  the api endpoint.
     * @return a {@link ListBoxModel}.
     * @deprecated use {@link #listCheckoutCredentials(Item, String)}.
     */
    @NonNull
    @Deprecated
    public static ListBoxModel listScanCredentials(@CheckForNull SCMSourceOwner context, String apiUri) {
        return listScanCredentials((Item) context, apiUri);
    }

    /**
     * Populates a {@link ListBoxModel} with the scan credentials appropriate for the supplied context against the
     * supplied API endpoint.
     *
     * @param context the context.
     * @param apiUri  the api endpoint.
     * @return a {@link ListBoxModel}.
     */
    @NonNull
    public static ListBoxModel listScanCredentials(@CheckForNull Item context, String apiUri) {
        return new StandardListBoxModel().includeEmptyValue()
                .includeMatchingAs(
                        context instanceof Queue.Task ? ((Queue.Task) context).getDefaultAuthentication() : ACL.SYSTEM,
                        context,
                        StandardUsernameCredentials.class,
                        githubDomainRequirements(apiUri),
                        githubScanCredentialsMatcher());
    }

    /**
     * Retained for binary compatibility only.
     *
     * @param context           the context.
     * @param apiUri            the api endpoint.
     * @param scanCredentialsId the credentials ID.
     * @return the {@link FormValidation} results.
     * @deprecated use {@link #checkScanCredentials(Item, String, String)}
     */
    @Deprecated
    public static FormValidation checkScanCredentials(
            @CheckForNull SCMSourceOwner context,
            String apiUri,
            String scanCredentialsId) {
        return checkScanCredentials((Item) context, apiUri, scanCredentialsId);
    }

    /**
     * Checks the credential ID for use as scan credentials in the supplied context against the supplied API endpoint.
     *
     * @param context           the context.
     * @param apiUri            the api endpoint.
     * @param scanCredentialsId the credentials ID.
     * @return the {@link FormValidation} results.
     */
    public static FormValidation checkScanCredentials(
            @CheckForNull Item context,
            String apiUri,
            String scanCredentialsId) {
        if (context == null && !Jenkins.get().hasPermission(Jenkins.ADMINISTER)
                || context != null && !context.hasPermission(Item.EXTENDED_READ)) {
            return FormValidation.ok();
        }
        if (!scanCredentialsId.isEmpty()) {
            ListBoxModel options = listScanCredentials(context, apiUri);
            boolean found = false;
            for (ListBoxModel.Option b : options) {
                if (scanCredentialsId.equals(b.value)) {
                    found = true;
                    break;
                }
            }
            if (!found) {
                return FormValidation.error("Credentials not found");
            }
            if (context != null && !context.hasPermission(CredentialsProvider.USE_ITEM)) {
                return FormValidation.ok("Credentials found");
            }
            StandardCredentials credentials = Connector.lookupScanCredentials(context,
                    StringUtils.defaultIfEmpty(apiUri, GitHubServerConfig.GITHUB_URL),
                    scanCredentialsId);
            if (credentials == null) {
                return FormValidation.error("Credentials not found");
            } else {
                try {
                    GitHub connector = Connector.connect(apiUri, credentials);
                    try {
                        try {
                            boolean githubAppAuthentication = credentials instanceof GitHubAppCredentials;
                            if (githubAppAuthentication) {
                                int remaining = connector.getRateLimit().getRemaining();
                                return FormValidation.ok("GHApp verified, remaining rate limit: %d", remaining);
                            }

                            return FormValidation.ok("User %s", connector.getMyself().getLogin());
                        } catch (Exception e) {
                            return FormValidation.error("Invalid credentials: %s", e.getMessage());
                        }
                    } finally {
                        Connector.release(connector);
                    }
                } catch (IllegalArgumentException | InvalidPrivateKeyException e) {
                    String msg = "Exception validating credentials " + CredentialsNameProvider.name(credentials);
                    LOGGER.log(Level.WARNING, msg, e);
                    return FormValidation.error(e, msg);
                } catch (IOException e) {
                    // ignore, never thrown
                    LOGGER.log(Level.WARNING,
                            "Exception validating credentials {0} on {1}",
                            new Object[]{ CredentialsNameProvider.name(credentials), apiUri });
                    return FormValidation.error("Exception validating credentials");
                }
            }
        } else {
            return FormValidation.warning("Credentials are recommended");
        }
    }

    /**
     * Retained for binary compatibility only.
     *
     * @param context           the context.
     * @param apiUri            the API endpoint.
     * @param scanCredentialsId the credentials to resolve.
     * @return the {@link StandardCredentials} or {@code null}
     * @deprecated use {@link #lookupScanCredentials(Item, String, String)}
     */
    @Deprecated
    @CheckForNull
    public static StandardCredentials lookupScanCredentials(
            @CheckForNull SCMSourceOwner context,
            @CheckForNull String apiUri,
            @CheckForNull String scanCredentialsId) {
        return lookupScanCredentials((Item) context, apiUri, scanCredentialsId);
    }

    /**
     * Resolves the specified scan credentials in the specified context for use against the specified API endpoint.
     *
     * @param context           the context.
     * @param apiUri            the API endpoint.
     * @param scanCredentialsId the credentials to resolve.
     * @return the {@link StandardCredentials} or {@code null}
     */
    @CheckForNull
    public static StandardCredentials lookupScanCredentials(
            @CheckForNull Item context,
            @CheckForNull String apiUri,
            @CheckForNull String scanCredentialsId) {
        if (Util.fixEmpty(scanCredentialsId) == null) {
            return null;
        } else {
            return CredentialsMatchers.firstOrNull(
                    CredentialsProvider.lookupCredentials(StandardUsernameCredentials.class,
                            context,
                            context instanceof Queue.Task ? ((Queue.Task) context).getDefaultAuthentication()
                                    : ACL.SYSTEM,
                            githubDomainRequirements(apiUri)),
                    CredentialsMatchers.allOf(CredentialsMatchers.withId(scanCredentialsId),
                            githubScanCredentialsMatcher()));
        }
    }

    /**
     * Retained for binary compatibility only.
     *
     * @param context the context.
     * @param apiUri  the API endpoint.
     * @return the {@link StandardCredentials} or {@code null}
     * @deprecated use {@link #listCheckoutCredentials(Item, String)}
     */
    @NonNull
    public static ListBoxModel listCheckoutCredentials(@CheckForNull SCMSourceOwner context, String apiUri) {
        return listCheckoutCredentials((Item) context, apiUri);
    }

    /**
     * Populates a {@link ListBoxModel} with the checkout credentials appropriate for the supplied context against the
     * supplied API endpoint.
     *
     * @param context the context.
     * @param apiUri  the api endpoint.
     * @return a {@link ListBoxModel}.
     */
    @NonNull
    public static ListBoxModel listCheckoutCredentials(@CheckForNull Item context, String apiUri) {
        StandardListBoxModel result = new StandardListBoxModel();
        result.includeEmptyValue();
        result.add("- same as scan credentials -", GitHubSCMSource.DescriptorImpl.SAME);
        result.add("- anonymous -", GitHubSCMSource.DescriptorImpl.ANONYMOUS);
        return result.includeMatchingAs(
                context instanceof Queue.Task ? ((Queue.Task) context).getDefaultAuthentication() : ACL.SYSTEM,
                context,
                StandardUsernameCredentials.class,
                githubDomainRequirements(apiUri),
                GitClient.CREDENTIALS_MATCHER);
    }

<<<<<<< HEAD
    public static void checkApiUrlValidity(@Nonnull GitHub gitHub, @CheckForNull StandardCredentials credentials)
            throws IOException {
        String hash;
        if (credentials == null) {
            hash = "anonymous";
        } else if (credentials instanceof StandardUsernamePasswordCredentials) {
            StandardUsernamePasswordCredentials c = (StandardUsernamePasswordCredentials) credentials;
            hash = Util.getDigestOf(c.getPassword().getPlainText() + SALT);
        } else {
            // TODO OAuth support
            throw new IOException("Unsupported credential type: " + credentials.getClass().getName());
        }
        String key = gitHub.getApiUrl() + "::" + hash;
        synchronized (apiUrlValid) {
            Long last = apiUrlValid.get(key);
            if (last != null && last > System.currentTimeMillis() - API_URL_REVALIDATE_MILLIS) {
                return;
            }
            gitHub.checkApiUrlValidity();
            apiUrlValid.put(key, System.currentTimeMillis());
        }
    }

=======
>>>>>>> cbdb3ba9
    public static @Nonnull GitHub connect(@CheckForNull String apiUri, @CheckForNull StandardCredentials credentials)
            throws IOException {
        String apiUrl = Util.fixEmptyAndTrim(apiUri);
        apiUrl = apiUrl != null ? apiUrl : GitHubServerConfig.GITHUB_URL;
        String username;
        String password = null;
        String hash;
        String authHash;
        GitHubAppCredentials gitHubAppCredentials = null;
        Jenkins jenkins = Jenkins.get();
        if (credentials == null) {
            username = null;
            password = null;
            hash = "anonymous";
            authHash = "anonymous";
        } else if (credentials instanceof GitHubAppCredentials) {
            gitHubAppCredentials = (GitHubAppCredentials) credentials;
            hash = Util.getDigestOf(gitHubAppCredentials.getAppID() + gitHubAppCredentials.getOwner()
                    + gitHubAppCredentials.getPrivateKey().getPlainText() + SALT); // want to ensure pooling by
                                                                                   // credential
            authHash = Util.getDigestOf(gitHubAppCredentials.getAppID() + "::" + gitHubAppCredentials.getOwner() + "::"
                    + gitHubAppCredentials.getPrivateKey().getPlainText() + "::" + jenkins.getLegacyInstanceId());
            username = gitHubAppCredentials.getUsername();
        } else if (credentials instanceof StandardUsernamePasswordCredentials) {
            StandardUsernamePasswordCredentials c = (StandardUsernamePasswordCredentials) credentials;
            username = c.getUsername();
            password = c.getPassword().getPlainText();
            hash = Util.getDigestOf(password + SALT); // want to ensure pooling by credential
            authHash = Util.getDigestOf(password + "::" + jenkins.getLegacyInstanceId());
        } else {
            // TODO OAuth support
            throw new IOException("Unsupported credential type: " + credentials.getClass().getName());
        }

        ConnectionId connectionId = new ConnectionId(apiUrl, hash);

        synchronized (connections) {
            GitHubConnection record = GitHubConnection.lookup(connectionId);
            if (record == null) {
                Cache cache = getCache(jenkins, apiUrl, authHash, username);

                GitHubBuilder gb = createGitHubBuilder(apiUrl, cache);

                if (gitHubAppCredentials != null) {
                    gb.withAuthorizationProvider(gitHubAppCredentials.getAuthorizationProvider());
                } else if (username != null && password != null) {
                    // At the time of this change this works for OAuth tokens as well.
                    // This may not continue to work in the future, as GitHub has deprecated Login/Password credentials.
                    gb.withAuthorizationProvider(
                            ImmutableAuthorizationProvider.fromLoginAndPassword(username, password));
                }

                record = GitHubConnection
                        .connect(connectionId, gb.build(), cache, credentials instanceof GitHubAppCredentials);
<<<<<<< HEAD
=======

>>>>>>> cbdb3ba9
            }

            return record.getGitHub();
        }
    }

    /**
     * Creates a {@link GitHubBuilder} that can be used to build a {@link GitHub} instance.
     *
     * This method creates and configures a new {@link GitHubBuilder}. This should be used only when
     * {@link #connect(String, StandardCredentials)} cannot be used, such as when using
     * {@link GitHubBuilder#withJwtToken(String)} to getting the {@link GHAppInstallationToken}.
     *
     * This method intentionally does not support caching requests or {@link GitHub} instances.
     *
     * @param apiUrl the GitHub API URL to be used for the connection
     * @return a configured GitHubBuilder instance
     * @throws IOException if I/O error occurs
     */
    static GitHubBuilder createGitHubBuilder(@Nonnull String apiUrl) throws IOException {
        return createGitHubBuilder(apiUrl, null);
    }

    @Nonnull
    private static GitHubBuilder createGitHubBuilder(@Nonnull String apiUrl, @CheckForNull Cache cache)
            throws IOException {
        String host;
        try {
            host = new URL(apiUrl).getHost();
        } catch (MalformedURLException e) {
            throw new IOException("Invalid GitHub API URL: " + apiUrl, e);
        }

        GitHubBuilder gb = new GitHubBuilder();
        gb.withEndpoint(apiUrl);
        gb.withRateLimitChecker(new ApiRateLimitChecker.RateLimitCheckerAdapter());
        gb.withRateLimitHandler(CUSTOMIZED);

        OkHttpClient.Builder clientBuilder = baseClient.newBuilder();
        if (JenkinsJVM.isJenkinsJVM()) {
            clientBuilder.proxy(getProxy(host));
        }
        if (cache != null) {
            clientBuilder.cache(cache);
        }
        gb.withConnector(new OkHttpConnector(clientBuilder.build()));
        return gb;
    }

    @CheckForNull
    private static Cache getCache(
            @Nonnull Jenkins jenkins,
            @Nonnull String apiUrl,
            @Nonnull String authHash,
            @CheckForNull String username) {
        Cache cache = null;
        int cacheSize = GitHubSCMSource.getCacheSize();
        if (cacheSize > 0) {
            File cacheBase = new File(jenkins.getRootDir(), GitHubSCMProbe.class.getName() + ".cache");
            File cacheDir = null;
            try {
                MessageDigest sha256 = MessageDigest.getInstance("SHA-256");
                sha256.update(apiUrl.getBytes(StandardCharsets.UTF_8));
                sha256.update("::".getBytes(StandardCharsets.UTF_8));
                if (username != null) {
                    sha256.update(username.getBytes(StandardCharsets.UTF_8));
                }
                sha256.update("::".getBytes(StandardCharsets.UTF_8));
                sha256.update(authHash.getBytes(StandardCharsets.UTF_8));
                cacheDir = new File(cacheBase, Base64.encodeBase64URLSafeString(sha256.digest()));
            } catch (NoSuchAlgorithmException e) {
                // no cache for you mr non-spec compliant JVM
            }
            if (cacheDir != null) {
                cache = new Cache(cacheDir, cacheSize * 1024L * 1024L);
            }
        }
        return cache;
    }

    public static void release(@CheckForNull GitHub hub) {
        if (hub == null) {
            return;
        }

        synchronized (connections) {
            GitHubConnection record = reverseLookup.get(hub);
            if (record != null) {
                try {
                    record.release();
                } catch (IOException e) {
                    LOGGER.log(WARNING, "There is a mismatch in connect and release calls.", e);
                }
            }
        }
    }

    private static CredentialsMatcher githubScanCredentialsMatcher() {
        // TODO OAuth credentials
        return CredentialsMatchers.anyOf(CredentialsMatchers.instanceOf(StandardUsernamePasswordCredentials.class));
    }

    static List<DomainRequirement> githubDomainRequirements(String apiUri) {
        return URIRequirementBuilder.fromUri(StringUtils.defaultIfEmpty(apiUri, GitHubServerConfig.GITHUB_URL)).build();
    }

    /**
     * Uses proxy if configured on pluginManager/advanced page
     *
     * @param host GitHub's hostname to build proxy to
     *
     * @return proxy to use it in connector. Should not be null as it can lead to unexpected behaviour
     */
    @Nonnull
    private static Proxy getProxy(@Nonnull String host) {
        Jenkins jenkins = Jenkins.getInstanceOrNull();
        if (jenkins == null || jenkins.proxy == null) {
            return Proxy.NO_PROXY;
        } else {
            return jenkins.proxy.createProxy(host);
        }
    }

    /**
     * Fail immediately and throw a customized exception.
     */
    public static final RateLimitHandler CUSTOMIZED = new RateLimitHandler() {

        @Override
        public void onError(IOException e, HttpURLConnection uc) throws IOException {
            try {
                long limit = Long.parseLong(uc.getHeaderField("X-RateLimit-Limit"));
                long remaining = Long.parseLong(uc.getHeaderField("X-RateLimit-Remaining"));
                long reset = Long.parseLong(uc.getHeaderField("X-RateLimit-Reset"));

                throw new RateLimitExceededException("GitHub API rate limit exceeded", limit, remaining, reset);
            } catch (NumberFormatException nfe) {
                // Something wrong happened
                throw new IOException(nfe);
            }
        }

    };

    /**
     * Alternative to {@link GitHub#isCredentialValid()} that relies on the cached user object in the {@link GitHub}
     * instance and hence reduced rate limit consumption.
     *
     * @param gitHub the instance to check.
     * @return {@code true} if the credentials are valid.
     */
    static boolean isCredentialValid(GitHub gitHub) {
        if (gitHub.isAnonymous()) {
            return true;
        } else {
            try {
                gitHub.getRateLimit();
                return true;
            } catch (IOException e) {
                if (LOGGER.isLoggable(FINE)) {
                    LOGGER.log(FINE, "Exception validating credentials on " + gitHub.getApiUrl(), e);
                }
                return false;
            }
        }
    }

    /* package */ static void checkConnectionValidity(
            String apiUri,
            @NonNull TaskListener listener,
            StandardCredentials credentials,
            GitHub github) throws IOException {
        synchronized (checked) {
            Map<GitHub, Void> hubs = checked.get(listener);
            if (hubs != null && hubs.containsKey(github)) {
                // only check if not already in use
                return;
            }
            if (hubs == null) {
                hubs = new WeakHashMap<>();
                checked.put(listener, hubs);
            }
            hubs.put(github, null);
        }
        if (credentials != null && !isCredentialValid(github)) {
            String message = String.format("Invalid scan credentials %s to connect to %s, skipping",
                    CredentialsNameProvider.name(credentials),
                    apiUri == null ? GitHubSCMSource.GITHUB_URL : apiUri);
            throw new AbortException(message);
        }
        if (!github.isAnonymous()) {
            assert credentials != null;
            listener.getLogger()
                    .println(GitHubConsoleNote.create(System.currentTimeMillis(),
                            String.format("Connecting to %s using %s",
                                    apiUri == null ? GitHubSCMSource.GITHUB_URL : apiUri,
                                    CredentialsNameProvider.name(credentials))));
        } else {
            listener.getLogger()
                    .println(GitHubConsoleNote.create(System.currentTimeMillis(),
                            String.format("Connecting to %s with no credentials, anonymous access",
                                    apiUri == null ? GitHubSCMSource.GITHUB_URL : apiUri)));
        }
    }

    /* package */
    static void configureLocalRateLimitChecker(@NonNull TaskListener listener, GitHub github)
            throws IOException, InterruptedException {
        ApiRateLimitChecker.configureThreadLocalChecker(listener, github);
    }

    @Extension
    public static class UnusedConnectionDestroyer extends PeriodicWork {

        @Override
        public long getRecurrencePeriod() {
            return TimeUnit.MINUTES.toMillis(5);
        }

        @Override
        protected void doRun() throws Exception {
            // Free any connection that is unused (zero refs)
            // and has not been looked up or released for the last 30 minutes
            long unusedThreshold = System.currentTimeMillis() - TimeUnit.MINUTES.toMillis(30);

            synchronized (connections) {
                GitHubConnection.removeAllUnused(unusedThreshold);
            }
        }
    }

    private static class GitHubConnection {
        @NonNull
        private final GitHub gitHub;

        @CheckForNull
        private final Cache cache;

        private final boolean cleanupCacheFolder;
        private int usageCount = 1;
        private long lastUsed = System.currentTimeMillis();
        private long lastVerified = Long.MIN_VALUE;

        private GitHubConnection(GitHub gitHub, Cache cache, boolean cleanupCacheFolder) {
            this.gitHub = gitHub;
            this.cache = cache;
            this.cleanupCacheFolder = cleanupCacheFolder;
        }

        /**
         * Gets the {@link GitHub} instance for this connection
         *
         * @return the {@link GitHub} instance
         */
        public GitHub getGitHub() {
            return gitHub;
        }

        @CheckForNull
        private static GitHubConnection lookup(@NonNull ConnectionId connectionId) throws IOException {
            GitHubConnection record;
            record = connections.get(connectionId);
            if (record != null) {
                record.verifyConnection();
                record.usageCount += 1;
                record.lastUsed = System.currentTimeMillis();
            }
            return record;
        }

        @NonNull
        private static GitHubConnection connect(
                @NonNull ConnectionId connectionId,
                @NonNull GitHub gitHub,
                @CheckForNull Cache cache,
<<<<<<< HEAD
                boolean cleanupCacheFolder) {
=======
                boolean cleanupCacheFolder) throws IOException {
>>>>>>> cbdb3ba9
            GitHubConnection record = new GitHubConnection(gitHub, cache, cleanupCacheFolder);
            record.verifyConnection();
            connections.put(connectionId, record);
            reverseLookup.put(record.gitHub, record);
            return record;
        }

        private void release() throws IOException {
            if (this.usageCount <= 0) {
                throw new IOException("Tried to release a GitHubConnection that should have no references.");
            }

            this.usageCount -= 1;
            this.lastUsed = System.currentTimeMillis();
        }

        private static void removeAllUnused(long threshold) throws IOException {
            for (Iterator<Map.Entry<ConnectionId, GitHubConnection>> iterator = connections.entrySet()
                    .iterator(); iterator.hasNext();) {
                Map.Entry<ConnectionId, GitHubConnection> entry = iterator.next();
                try {
                    GitHubConnection record = Objects.requireNonNull(entry.getValue());
                    long lastUse = record.lastUsed;
                    if (record.usageCount == 0 && lastUse < threshold) {
                        iterator.remove();
                        reverseLookup.remove(record.gitHub);
                        if (record.cache != null && record.cleanupCacheFolder) {
                            record.cache.delete();
                            record.cache.close();
                        }
                    }
                } catch (IOException | NullPointerException e) {
                    LOGGER.log(WARNING,
                            "Exception removing cache directory for unused connection: " + entry.getKey(),
                            e);
                }
            }
        }

        public void verifyConnection() throws IOException {
            synchronized (this) {
                if (lastVerified > System.currentTimeMillis() - API_URL_REVALIDATE_MILLIS) {
                    return;
                }
                try {
                    gitHub.checkApiUrlValidity();
                } catch (HttpException e) {
                    String message = String.format("It seems %s is unreachable", gitHub.getApiUrl());
                    throw new IOException(message, e);
                }
                lastVerified = System.currentTimeMillis();
            }
        }
    }

    private static class ConnectionId {
        private final String apiUrl;
        private final String credentialsHash;

        private ConnectionId(String apiUrl, String credentialsHash) {
            this.apiUrl = apiUrl;
            this.credentialsHash = credentialsHash;
        }

        @Override
        public boolean equals(Object o) {
            if (this == o) {
                return true;
            }
            if (o == null || getClass() != o.getClass()) {
                return false;
            }

            ConnectionId that = (ConnectionId) o;

            if (!Objects.equals(apiUrl, that.apiUrl)) {
                return false;
            }
            return StringUtils.equals(credentialsHash, that.credentialsHash);
        }

        @Override
        public int hashCode() {
            return apiUrl != null ? apiUrl.hashCode() : 0;
        }

        @Override
        public String toString() {
            return "ConnectionId{" + "apiUrl='" + apiUrl + '\'' + ", credentialsHash=" + credentialsHash + '}';
        }

    }
}<|MERGE_RESOLUTION|>--- conflicted
+++ resolved
@@ -56,7 +56,6 @@
 import java.security.NoSuchAlgorithmException;
 import java.util.HashMap;
 import java.util.Iterator;
-import java.util.LinkedHashMap;
 import java.util.List;
 import java.util.Map;
 import java.util.Objects;
@@ -98,17 +97,7 @@
 
     private static final Map<TaskListener, Map<GitHub, Void>> checked = new WeakHashMap<>();
     private static final long API_URL_REVALIDATE_MILLIS = TimeUnit.MINUTES.toMillis(5);
-<<<<<<< HEAD
-    private static final Map<String, Long> apiUrlValid = new LinkedHashMap<String, Long>() {
-        @Override
-        protected boolean removeEldestEntry(Map.Entry<String, Long> eldest) {
-            Long t = eldest.getValue();
-            return t == null || t < System.currentTimeMillis() - API_URL_REVALIDATE_MILLIS;
-        }
-    };
-=======
-
->>>>>>> cbdb3ba9
+
     private static final Random ENTROPY = new Random();
     private static final String SALT = Long.toHexString(ENTROPY.nextLong());
     private static final OkHttpClient baseClient = new OkHttpClient();
@@ -318,32 +307,6 @@
                 GitClient.CREDENTIALS_MATCHER);
     }
 
-<<<<<<< HEAD
-    public static void checkApiUrlValidity(@Nonnull GitHub gitHub, @CheckForNull StandardCredentials credentials)
-            throws IOException {
-        String hash;
-        if (credentials == null) {
-            hash = "anonymous";
-        } else if (credentials instanceof StandardUsernamePasswordCredentials) {
-            StandardUsernamePasswordCredentials c = (StandardUsernamePasswordCredentials) credentials;
-            hash = Util.getDigestOf(c.getPassword().getPlainText() + SALT);
-        } else {
-            // TODO OAuth support
-            throw new IOException("Unsupported credential type: " + credentials.getClass().getName());
-        }
-        String key = gitHub.getApiUrl() + "::" + hash;
-        synchronized (apiUrlValid) {
-            Long last = apiUrlValid.get(key);
-            if (last != null && last > System.currentTimeMillis() - API_URL_REVALIDATE_MILLIS) {
-                return;
-            }
-            gitHub.checkApiUrlValidity();
-            apiUrlValid.put(key, System.currentTimeMillis());
-        }
-    }
-
-=======
->>>>>>> cbdb3ba9
     public static @Nonnull GitHub connect(@CheckForNull String apiUri, @CheckForNull StandardCredentials credentials)
             throws IOException {
         String apiUrl = Util.fixEmptyAndTrim(apiUri);
@@ -398,10 +361,7 @@
 
                 record = GitHubConnection
                         .connect(connectionId, gb.build(), cache, credentials instanceof GitHubAppCredentials);
-<<<<<<< HEAD
-=======
-
->>>>>>> cbdb3ba9
+
             }
 
             return record.getGitHub();
@@ -677,11 +637,7 @@
                 @NonNull ConnectionId connectionId,
                 @NonNull GitHub gitHub,
                 @CheckForNull Cache cache,
-<<<<<<< HEAD
-                boolean cleanupCacheFolder) {
-=======
                 boolean cleanupCacheFolder) throws IOException {
->>>>>>> cbdb3ba9
             GitHubConnection record = new GitHubConnection(gitHub, cache, cleanupCacheFolder);
             record.verifyConnection();
             connections.put(connectionId, record);
