--- conflicted
+++ resolved
@@ -19,7 +19,6 @@
 import java.time.Duration;
 import java.time.Instant;
 import java.util.List;
-import java.util.Objects;
 import java.util.concurrent.TimeUnit;
 import java.util.logging.Level;
 import java.util.logging.Logger;
@@ -138,7 +137,6 @@
         }
     }
 
-
     private static abstract class TokenProvider extends GitHub.DependentAuthorizationProvider {
 
         protected TokenProvider(String appID, String privateKey) {
@@ -148,13 +146,10 @@
         /**
          * Create and return the specialized GitHub instance to be used for refreshing AppInstallationToken
          *
-         * The {@link GitHub.DependentAuthorizationProvider} provides a specialized GitHub instance
-         * that uses JWT for authorization and does not check rate limit since it doesn't apply for
-         * the App endpoints when using JWT.
-         */
-        static GitHub createTokenRefreshGitHub(String appId,
-                                               String appPrivateKey,
-                                               String apiUrl) throws IOException {
+         * The {@link GitHub.DependentAuthorizationProvider} provides a specialized GitHub instance that uses JWT for
+         * authorization and does not check rate limit since it doesn't apply for the App endpoints when using JWT.
+         */
+        static GitHub createTokenRefreshGitHub(String appId, String appPrivateKey, String apiUrl) throws IOException {
             TokenProvider provider = new TokenProvider(appId, appPrivateKey) {
                 @Override
                 public String getEncodedAuthorization() throws IOException {
@@ -162,10 +157,7 @@
                     return null;
                 }
             };
-            Connector
-                .createGitHubBuilder(apiUrl)
-                .withAuthorizationProvider(provider)
-                .build();
+            Connector.createGitHubBuilder(apiUrl).withAuthorizationProvider(provider).build();
 
             return provider.gitHub();
         }
@@ -198,13 +190,7 @@
 
         try (Timeout ignored = Timeout.limit(30, TimeUnit.SECONDS)) {
             if (gitHubApp == null) {
-<<<<<<< HEAD
-                gitHubApp = Connector.createGitHubBuilder(apiUrl)
-                        .withAuthorizationProvider(createJwtProvider(appId, appPrivateKey))
-                        .build();
-=======
                 gitHubApp = TokenProvider.createTokenRefreshGitHub(appId, appPrivateKey, apiUrl);
->>>>>>> cbdb3ba9
             }
 
             GHApp app;
