--- conflicted
+++ resolved
@@ -43,8 +43,6 @@
     private GitHubSCMNavigator load(String dataSet) {
         return (GitHubSCMNavigator) Jenkins.XSTREAM2
                 .fromXML(getClass().getResource(getClass().getSimpleName() + "/" + dataSet + ".xml"));
-<<<<<<< HEAD
-=======
     }
 
     private static Matcher<SCMTrait<? extends SCMTrait<?>>> branchDiscoveryTraitItem(
@@ -88,7 +86,6 @@
         return allOf(instanceOf(WildcardSCMHeadFilterTrait.class),
                 hasProperty("includes", is(includes)),
                 hasProperty("excludes", is(excludes)));
->>>>>>> cbdb3ba9
     }
 
     @Test
@@ -113,27 +110,12 @@
                 not(hasItem(instanceOf(SSHCheckoutTrait.class))));
         assertThat(".* as a pattern should mean no RegexSCMSourceFilterTrait",
                 instance.getTraits(),
-<<<<<<< HEAD
-                not(hasItem(Matchers.<SCMTrait<?>>instanceOf(RegexSCMSourceFilterTrait.class))));
-        assertThat(instance.getTraits(),
-                containsInAnyOrder(
-                        Matchers.allOf(instanceOf(BranchDiscoveryTrait.class),
-                                hasProperty("buildBranch", is(true)),
-                                hasProperty("buildBranchesWithPR", is(true))),
-                        Matchers.allOf(instanceOf(OriginPullRequestDiscoveryTrait.class),
-                                hasProperty("strategyId", is(2))),
-                        Matchers.allOf(instanceOf(ForkPullRequestDiscoveryTrait.class),
-                                hasProperty("strategyId", is(2)),
-                                hasProperty("trust",
-                                        instanceOf(ForkPullRequestDiscoveryTrait.TrustPermission.class)))));
-=======
                 not(hasItem(instanceOf(RegexSCMSourceFilterTrait.class))));
         assertThat(instance.getTraits(),
                 containsInAnyOrder(branchDiscoveryTraitItem(true, true),
                         originPullRequestDiscoveryTraitItem(2),
                         forkPullRequestDiscoveryTraitItem(2,
                                 instanceOf(ForkPullRequestDiscoveryTrait.TrustPermission.class))));
->>>>>>> cbdb3ba9
         // legacy API
         assertThat(instance.getCheckoutCredentialsId(), is("SAME"));
         assertThat(instance.getPattern(), is(".*"));
@@ -150,25 +132,6 @@
         assertThat(instance.getCredentialsId(), is("bcaef157-f105-407f-b150-df7722eab6c1"));
         assertThat("checkout credentials should mean checkout trait",
                 instance.getTraits(),
-<<<<<<< HEAD
-                hasItem(Matchers.<SCMTrait<?>>allOf(Matchers.instanceOf(SSHCheckoutTrait.class),
-                        hasProperty("credentialsId", is("8b2e4f77-39c5-41a9-b63b-8d367350bfdf")))));
-        assertThat(".* as a pattern should mean no RegexSCMSourceFilterTrait",
-                instance.getTraits(),
-                not(hasItem(Matchers.<SCMTrait<?>>instanceOf(RegexSCMSourceFilterTrait.class))));
-        assertThat(instance.getTraits(),
-                containsInAnyOrder(
-                        Matchers.allOf(instanceOf(BranchDiscoveryTrait.class),
-                                hasProperty("buildBranch", is(true)),
-                                hasProperty("buildBranchesWithPR", is(true))),
-                        Matchers.allOf(instanceOf(OriginPullRequestDiscoveryTrait.class),
-                                hasProperty("strategyId", is(2))),
-                        Matchers.allOf(instanceOf(ForkPullRequestDiscoveryTrait.class),
-                                hasProperty("strategyId", is(2)),
-                                hasProperty("trust", instanceOf(ForkPullRequestDiscoveryTrait.TrustPermission.class))),
-                        Matchers.allOf(Matchers.instanceOf(SSHCheckoutTrait.class),
-                                hasProperty("credentialsId", is("8b2e4f77-39c5-41a9-b63b-8d367350bfdf")))));
-=======
                 hasItem(sshCheckoutTraitItem("8b2e4f77-39c5-41a9-b63b-8d367350bfdf")));
         assertThat(".* as a pattern should mean no RegexSCMSourceFilterTrait",
                 instance.getTraits(),
@@ -179,7 +142,6 @@
                         forkPullRequestDiscoveryTraitItem(2,
                                 instanceOf(ForkPullRequestDiscoveryTrait.TrustPermission.class)),
                         sshCheckoutTraitItem("8b2e4f77-39c5-41a9-b63b-8d367350bfdf")));
->>>>>>> cbdb3ba9
         // legacy API
         assertThat(instance.getCheckoutCredentialsId(), is("8b2e4f77-39c5-41a9-b63b-8d367350bfdf"));
         assertThat(instance.getPattern(), is(".*"));
@@ -196,25 +158,6 @@
         assertThat(instance.getCredentialsId(), is("bcaef157-f105-407f-b150-df7722eab6c1"));
         assertThat("checkout credentials should mean checkout trait",
                 instance.getTraits(),
-<<<<<<< HEAD
-                hasItem(Matchers.<SCMTrait<?>>allOf(Matchers.instanceOf(SSHCheckoutTrait.class),
-                        hasProperty("credentialsId", is(nullValue())))));
-        assertThat(".* as a pattern should mean no RegexSCMSourceFilterTrait",
-                instance.getTraits(),
-                not(hasItem(Matchers.<SCMTrait<?>>instanceOf(RegexSCMSourceFilterTrait.class))));
-        assertThat(instance.getTraits(),
-                containsInAnyOrder(
-                        Matchers.allOf(instanceOf(BranchDiscoveryTrait.class),
-                                hasProperty("buildBranch", is(true)),
-                                hasProperty("buildBranchesWithPR", is(true))),
-                        Matchers.allOf(instanceOf(OriginPullRequestDiscoveryTrait.class),
-                                hasProperty("strategyId", is(2))),
-                        Matchers.allOf(instanceOf(ForkPullRequestDiscoveryTrait.class),
-                                hasProperty("strategyId", is(2)),
-                                hasProperty("trust", instanceOf(ForkPullRequestDiscoveryTrait.TrustPermission.class))),
-                        Matchers.allOf(Matchers.instanceOf(SSHCheckoutTrait.class),
-                                hasProperty("credentialsId", is(nullValue())))));
-=======
                 hasItem(sshCheckoutTraitItem(nullValue())));
         assertThat(".* as a pattern should mean no RegexSCMSourceFilterTrait",
                 instance.getTraits(),
@@ -225,7 +168,6 @@
                         forkPullRequestDiscoveryTraitItem(2,
                                 instanceOf(ForkPullRequestDiscoveryTrait.TrustPermission.class)),
                         sshCheckoutTraitItem(nullValue())));
->>>>>>> cbdb3ba9
         // legacy API
         assertThat(instance.getCheckoutCredentialsId(), is(GitHubSCMSource.DescriptorImpl.ANONYMOUS));
         assertThat(instance.getPattern(), is(".*"));
@@ -243,24 +185,6 @@
         assertThat(instance.getCredentialsId(), is("bcaef157-f105-407f-b150-df7722eab6c1"));
         assertThat("checkout credentials equal to scan should mean no checkout trait",
                 instance.getTraits(),
-<<<<<<< HEAD
-                not(hasItem(Matchers.<SCMTrait<?>>allOf(Matchers.instanceOf(SSHCheckoutTrait.class),
-                        hasProperty("credentialsId", is(nullValue()))))));
-        assertThat(".* as a pattern should mean no RegexSCMSourceFilterTrait",
-                instance.getTraits(),
-                not(hasItem(Matchers.<SCMTrait<?>>instanceOf(RegexSCMSourceFilterTrait.class))));
-        assertThat(instance.getTraits(),
-                containsInAnyOrder(
-                        Matchers.allOf(instanceOf(BranchDiscoveryTrait.class),
-                                hasProperty("buildBranch", is(true)),
-                                hasProperty("buildBranchesWithPR", is(true))),
-                        Matchers.allOf(instanceOf(OriginPullRequestDiscoveryTrait.class),
-                                hasProperty("strategyId", is(2))),
-                        Matchers.allOf(instanceOf(ForkPullRequestDiscoveryTrait.class),
-                                hasProperty("strategyId", is(2)),
-                                hasProperty("trust",
-                                        instanceOf(ForkPullRequestDiscoveryTrait.TrustPermission.class)))));
-=======
                 not(hasItem(sshCheckoutTraitItem(nullValue()))));
         assertThat(".* as a pattern should mean no RegexSCMSourceFilterTrait",
                 instance.getTraits(),
@@ -270,7 +194,6 @@
                         originPullRequestDiscoveryTraitItem(2),
                         forkPullRequestDiscoveryTraitItem(2,
                                 instanceOf(ForkPullRequestDiscoveryTrait.TrustPermission.class))));
->>>>>>> cbdb3ba9
         // legacy API
         assertThat(instance.getCheckoutCredentialsId(), is(GitHubSCMSource.DescriptorImpl.SAME));
         assertThat(instance.getPattern(), is(".*"));
@@ -287,24 +210,6 @@
         assertThat(instance.getCredentialsId(), is("bcaef157-f105-407f-b150-df7722eab6c1"));
         assertThat("checkout credentials should mean checkout trait",
                 instance.getTraits(),
-<<<<<<< HEAD
-                hasItem(Matchers.<SCMTrait<?>>allOf(Matchers.instanceOf(SSHCheckoutTrait.class),
-                        hasProperty("credentialsId", is("8b2e4f77-39c5-41a9-b63b-8d367350bfdf")))));
-        assertThat(instance.getTraits(),
-                containsInAnyOrder(
-                        Matchers.allOf(instanceOf(BranchDiscoveryTrait.class),
-                                hasProperty("buildBranch", is(true)),
-                                hasProperty("buildBranchesWithPR", is(true))),
-                        Matchers.allOf(instanceOf(OriginPullRequestDiscoveryTrait.class),
-                                hasProperty("strategyId", is(2))),
-                        Matchers.allOf(instanceOf(ForkPullRequestDiscoveryTrait.class),
-                                hasProperty("strategyId", is(2)),
-                                hasProperty("trust", instanceOf(ForkPullRequestDiscoveryTrait.TrustPermission.class))),
-                        Matchers.allOf(Matchers.instanceOf(SSHCheckoutTrait.class),
-                                hasProperty("credentialsId", is("8b2e4f77-39c5-41a9-b63b-8d367350bfdf"))),
-                        Matchers.allOf(instanceOf(RegexSCMSourceFilterTrait.class),
-                                hasProperty("regex", is("limited.*")))));
-=======
                 hasItem(sshCheckoutTraitItem("8b2e4f77-39c5-41a9-b63b-8d367350bfdf")));
         assertThat(instance.getTraits(),
                 containsInAnyOrder(branchDiscoveryTraitItem(true, true),
@@ -313,7 +218,6 @@
                                 instanceOf(ForkPullRequestDiscoveryTrait.TrustPermission.class)),
                         sshCheckoutTraitItem("8b2e4f77-39c5-41a9-b63b-8d367350bfdf"),
                         allOf(instanceOf(RegexSCMSourceFilterTrait.class), hasProperty("regex", is("limited.*")))));
->>>>>>> cbdb3ba9
         // legacy API
         assertThat(instance.getCheckoutCredentialsId(), is("8b2e4f77-39c5-41a9-b63b-8d367350bfdf"));
         assertThat(instance.getPattern(), is("limited.*"));
@@ -329,26 +233,11 @@
         assertThat(instance.getApiUri(), is(nullValue()));
         assertThat(instance.getCredentialsId(), is("bcaef157-f105-407f-b150-df7722eab6c1"));
         assertThat(instance.getTraits(),
-<<<<<<< HEAD
-                containsInAnyOrder(
-                        Matchers.allOf(instanceOf(BranchDiscoveryTrait.class),
-                                hasProperty("buildBranch", is(true)),
-                                hasProperty("buildBranchesWithPR", is(true))),
-                        Matchers.allOf(instanceOf(OriginPullRequestDiscoveryTrait.class),
-                                hasProperty("strategyId", is(2))),
-                        Matchers.allOf(instanceOf(ForkPullRequestDiscoveryTrait.class),
-                                hasProperty("strategyId", is(2)),
-                                hasProperty("trust", instanceOf(ForkPullRequestDiscoveryTrait.TrustPermission.class))),
-                        Matchers.allOf(instanceOf(WildcardSCMHeadFilterTrait.class),
-                                hasProperty("includes", is("*")),
-                                hasProperty("excludes", is("master")))));
-=======
                 containsInAnyOrder(branchDiscoveryTraitItem(true, true),
                         originPullRequestDiscoveryTraitItem(2),
                         forkPullRequestDiscoveryTraitItem(2,
                                 instanceOf(ForkPullRequestDiscoveryTrait.TrustPermission.class)),
                         wildcardSCMHeadFilterTraitItem("*", "master")));
->>>>>>> cbdb3ba9
         // legacy API
         assertThat(instance.getCheckoutCredentialsId(), is("SAME"));
         assertThat(instance.getPattern(), is(".*"));
@@ -364,26 +253,11 @@
         assertThat(instance.getApiUri(), is(nullValue()));
         assertThat(instance.getCredentialsId(), is("bcaef157-f105-407f-b150-df7722eab6c1"));
         assertThat(instance.getTraits(),
-<<<<<<< HEAD
-                containsInAnyOrder(
-                        Matchers.allOf(instanceOf(BranchDiscoveryTrait.class),
-                                hasProperty("buildBranch", is(true)),
-                                hasProperty("buildBranchesWithPR", is(true))),
-                        Matchers.allOf(instanceOf(OriginPullRequestDiscoveryTrait.class),
-                                hasProperty("strategyId", is(2))),
-                        Matchers.allOf(instanceOf(ForkPullRequestDiscoveryTrait.class),
-                                hasProperty("strategyId", is(2)),
-                                hasProperty("trust", instanceOf(ForkPullRequestDiscoveryTrait.TrustPermission.class))),
-                        Matchers.allOf(instanceOf(WildcardSCMHeadFilterTrait.class),
-                                hasProperty("includes", is("feature/*")),
-                                hasProperty("excludes", is("")))));
-=======
                 containsInAnyOrder(branchDiscoveryTraitItem(true, true),
                         originPullRequestDiscoveryTraitItem(2),
                         forkPullRequestDiscoveryTraitItem(2,
                                 instanceOf(ForkPullRequestDiscoveryTrait.TrustPermission.class)),
                         wildcardSCMHeadFilterTraitItem("feature/*", "")));
->>>>>>> cbdb3ba9
         // legacy API
         assertThat(instance.getCheckoutCredentialsId(), is("SAME"));
         assertThat(instance.getPattern(), is(".*"));
@@ -400,1075 +274,487 @@
     @Test
     public void build_000001() throws Exception {
         GitHubSCMNavigator instance = load();
-<<<<<<< HEAD
-        assertThat(instance.getTraits(),
-                contains(Matchers.allOf(instanceOf(ForkPullRequestDiscoveryTrait.class),
-                        hasProperty("strategyId", is(2)))));
-=======
         assertThat(instance.getTraits(), contains(forkPullRequestDiscoveryTraitItem(2)));
->>>>>>> cbdb3ba9
     }
 
     @Test
     public void build_000010() throws Exception {
         GitHubSCMNavigator instance = load();
-<<<<<<< HEAD
-        assertThat(instance.getTraits(),
-                contains(Matchers.allOf(instanceOf(ForkPullRequestDiscoveryTrait.class),
-                        hasProperty("strategyId", is(1)))));
-=======
         assertThat(instance.getTraits(), contains(forkPullRequestDiscoveryTraitItem(1)));
->>>>>>> cbdb3ba9
     }
 
     @Test
     public void build_000011() throws Exception {
         GitHubSCMNavigator instance = load();
-<<<<<<< HEAD
-        assertThat(instance.getTraits(),
-                contains(Matchers.allOf(instanceOf(ForkPullRequestDiscoveryTrait.class),
-                        hasProperty("strategyId", is(3)))));
-=======
         assertThat(instance.getTraits(), contains(forkPullRequestDiscoveryTraitItem(3)));
->>>>>>> cbdb3ba9
     }
 
     @Test
     public void build_000100() throws Exception {
         GitHubSCMNavigator instance = load();
-<<<<<<< HEAD
-        assertThat(instance.getTraits(),
-                contains(Matchers.allOf(instanceOf(OriginPullRequestDiscoveryTrait.class),
-                        hasProperty("strategyId", is(2)))));
-=======
         assertThat(instance.getTraits(), contains(originPullRequestDiscoveryTraitItem(2)));
->>>>>>> cbdb3ba9
     }
 
     @Test
     public void build_000101() throws Exception {
         GitHubSCMNavigator instance = load();
         assertThat(instance.getTraits(),
-<<<<<<< HEAD
-                containsInAnyOrder(
-                        Matchers.allOf(instanceOf(OriginPullRequestDiscoveryTrait.class),
-                                hasProperty("strategyId", is(2))),
-                        Matchers.allOf(instanceOf(ForkPullRequestDiscoveryTrait.class),
-                                hasProperty("strategyId", is(2)))));
-=======
                 containsInAnyOrder(originPullRequestDiscoveryTraitItem(2), forkPullRequestDiscoveryTraitItem(2)));
->>>>>>> cbdb3ba9
     }
 
     @Test
     public void build_000110() throws Exception {
         GitHubSCMNavigator instance = load();
         assertThat(instance.getTraits(),
-<<<<<<< HEAD
-                containsInAnyOrder(
-                        Matchers.allOf(instanceOf(OriginPullRequestDiscoveryTrait.class),
-                                hasProperty("strategyId", is(2))),
-                        Matchers.allOf(instanceOf(ForkPullRequestDiscoveryTrait.class),
-                                hasProperty("strategyId", is(1)))));
-=======
                 containsInAnyOrder(originPullRequestDiscoveryTraitItem(2), forkPullRequestDiscoveryTraitItem(1)));
->>>>>>> cbdb3ba9
     }
 
     @Test
     public void build_000111() throws Exception {
         GitHubSCMNavigator instance = load();
         assertThat(instance.getTraits(),
-<<<<<<< HEAD
-                containsInAnyOrder(
-                        Matchers.allOf(instanceOf(OriginPullRequestDiscoveryTrait.class),
-                                hasProperty("strategyId", is(2))),
-                        Matchers.allOf(instanceOf(ForkPullRequestDiscoveryTrait.class),
-                                hasProperty("strategyId", is(3)))));
-=======
                 containsInAnyOrder(originPullRequestDiscoveryTraitItem(2), forkPullRequestDiscoveryTraitItem(3)));
->>>>>>> cbdb3ba9
     }
 
     @Test
     public void build_001000() throws Exception {
         GitHubSCMNavigator instance = load();
-<<<<<<< HEAD
-        assertThat(instance.getTraits(),
-                contains(Matchers.allOf(instanceOf(OriginPullRequestDiscoveryTrait.class),
-                        hasProperty("strategyId", is(1)))));
-=======
         assertThat(instance.getTraits(), contains(originPullRequestDiscoveryTraitItem(1)));
->>>>>>> cbdb3ba9
     }
 
     @Test
     public void build_001001() throws Exception {
         GitHubSCMNavigator instance = load();
         assertThat(instance.getTraits(),
-<<<<<<< HEAD
-                containsInAnyOrder(
-                        Matchers.allOf(instanceOf(OriginPullRequestDiscoveryTrait.class),
-                                hasProperty("strategyId", is(1))),
-                        Matchers.allOf(instanceOf(ForkPullRequestDiscoveryTrait.class),
-                                hasProperty("strategyId", is(2)))));
-=======
                 containsInAnyOrder(originPullRequestDiscoveryTraitItem(1), forkPullRequestDiscoveryTraitItem(2)));
->>>>>>> cbdb3ba9
     }
 
     @Test
     public void build_001010() throws Exception {
         GitHubSCMNavigator instance = load();
         assertThat(instance.getTraits(),
-<<<<<<< HEAD
-                containsInAnyOrder(
-                        Matchers.allOf(instanceOf(OriginPullRequestDiscoveryTrait.class),
-                                hasProperty("strategyId", is(1))),
-                        Matchers.allOf(instanceOf(ForkPullRequestDiscoveryTrait.class),
-                                hasProperty("strategyId", is(1)))));
-=======
                 containsInAnyOrder(originPullRequestDiscoveryTraitItem(1), forkPullRequestDiscoveryTraitItem(1)));
->>>>>>> cbdb3ba9
     }
 
     @Test
     public void build_001011() throws Exception {
         GitHubSCMNavigator instance = load();
         assertThat(instance.getTraits(),
-<<<<<<< HEAD
-                containsInAnyOrder(
-                        Matchers.allOf(instanceOf(OriginPullRequestDiscoveryTrait.class),
-                                hasProperty("strategyId", is(1))),
-                        Matchers.allOf(instanceOf(ForkPullRequestDiscoveryTrait.class),
-                                hasProperty("strategyId", is(3)))));
-=======
                 containsInAnyOrder(originPullRequestDiscoveryTraitItem(1), forkPullRequestDiscoveryTraitItem(3)));
->>>>>>> cbdb3ba9
     }
 
     @Test
     public void build_001100() throws Exception {
         GitHubSCMNavigator instance = load();
-<<<<<<< HEAD
-        assertThat(instance.getTraits(),
-                contains(Matchers.allOf(instanceOf(OriginPullRequestDiscoveryTrait.class),
-                        hasProperty("strategyId", is(3)))));
-=======
         assertThat(instance.getTraits(), contains(originPullRequestDiscoveryTraitItem(3)));
->>>>>>> cbdb3ba9
     }
 
     @Test
     public void build_001101() throws Exception {
         GitHubSCMNavigator instance = load();
         assertThat(instance.getTraits(),
-<<<<<<< HEAD
-                containsInAnyOrder(
-                        Matchers.allOf(instanceOf(OriginPullRequestDiscoveryTrait.class),
-                                hasProperty("strategyId", is(3))),
-                        Matchers.allOf(instanceOf(ForkPullRequestDiscoveryTrait.class),
-                                hasProperty("strategyId", is(2)))));
-=======
                 containsInAnyOrder(originPullRequestDiscoveryTraitItem(3), forkPullRequestDiscoveryTraitItem(2)));
->>>>>>> cbdb3ba9
     }
 
     @Test
     public void build_001110() throws Exception {
         GitHubSCMNavigator instance = load();
         assertThat(instance.getTraits(),
-<<<<<<< HEAD
-                containsInAnyOrder(
-                        Matchers.allOf(instanceOf(OriginPullRequestDiscoveryTrait.class),
-                                hasProperty("strategyId", is(3))),
-                        Matchers.allOf(instanceOf(ForkPullRequestDiscoveryTrait.class),
-                                hasProperty("strategyId", is(1)))));
-=======
                 containsInAnyOrder(originPullRequestDiscoveryTraitItem(3), forkPullRequestDiscoveryTraitItem(1)));
->>>>>>> cbdb3ba9
     }
 
     @Test
     public void build_001111() throws Exception {
         GitHubSCMNavigator instance = load();
         assertThat(instance.getTraits(),
-<<<<<<< HEAD
-                containsInAnyOrder(
-                        Matchers.allOf(instanceOf(OriginPullRequestDiscoveryTrait.class),
-                                hasProperty("strategyId", is(3))),
-                        Matchers.allOf(instanceOf(ForkPullRequestDiscoveryTrait.class),
-                                hasProperty("strategyId", is(3)))));
-=======
                 containsInAnyOrder(originPullRequestDiscoveryTraitItem(3), forkPullRequestDiscoveryTraitItem(3)));
->>>>>>> cbdb3ba9
     }
 
     @Test
     public void build_010000() throws Exception {
         GitHubSCMNavigator instance = load();
-<<<<<<< HEAD
-        assertThat(instance.getTraits(),
-                contains(Matchers.allOf(instanceOf(BranchDiscoveryTrait.class),
-                        hasProperty("buildBranch", is(false)),
-                        hasProperty("buildBranchesWithPR", is(true)))));
-=======
         assertThat(instance.getTraits(), contains(branchDiscoveryTraitItem(false, true)));
->>>>>>> cbdb3ba9
     }
 
     @Test
     public void build_010001() throws Exception {
         GitHubSCMNavigator instance = load();
         assertThat(instance.getTraits(),
-<<<<<<< HEAD
-                containsInAnyOrder(
-                        Matchers.allOf(instanceOf(BranchDiscoveryTrait.class),
-                                hasProperty("buildBranch", is(false)),
-                                hasProperty("buildBranchesWithPR", is(true))),
-                        Matchers.allOf(instanceOf(ForkPullRequestDiscoveryTrait.class),
-                                hasProperty("strategyId", is(2)))));
-=======
                 containsInAnyOrder(branchDiscoveryTraitItem(false, true), forkPullRequestDiscoveryTraitItem(2)));
->>>>>>> cbdb3ba9
     }
 
     @Test
     public void build_010010() throws Exception {
         GitHubSCMNavigator instance = load();
         assertThat(instance.getTraits(),
-<<<<<<< HEAD
-                containsInAnyOrder(
-                        Matchers.allOf(instanceOf(BranchDiscoveryTrait.class),
-                                hasProperty("buildBranch", is(false)),
-                                hasProperty("buildBranchesWithPR", is(true))),
-                        Matchers.allOf(instanceOf(ForkPullRequestDiscoveryTrait.class),
-                                hasProperty("strategyId", is(1)))));
-=======
                 containsInAnyOrder(branchDiscoveryTraitItem(false, true), forkPullRequestDiscoveryTraitItem(1)));
->>>>>>> cbdb3ba9
     }
 
     @Test
     public void build_010011() throws Exception {
         GitHubSCMNavigator instance = load();
         assertThat(instance.getTraits(),
-<<<<<<< HEAD
-                containsInAnyOrder(
-                        Matchers.allOf(instanceOf(BranchDiscoveryTrait.class),
-                                hasProperty("buildBranch", is(false)),
-                                hasProperty("buildBranchesWithPR", is(true))),
-                        Matchers.allOf(instanceOf(ForkPullRequestDiscoveryTrait.class),
-                                hasProperty("strategyId", is(3)))));
-=======
                 containsInAnyOrder(branchDiscoveryTraitItem(false, true), forkPullRequestDiscoveryTraitItem(3)));
->>>>>>> cbdb3ba9
     }
 
     @Test
     public void build_010100() throws Exception {
         GitHubSCMNavigator instance = load();
         assertThat(instance.getTraits(),
-<<<<<<< HEAD
-                containsInAnyOrder(
-                        Matchers.allOf(instanceOf(BranchDiscoveryTrait.class),
-                                hasProperty("buildBranch", is(false)),
-                                hasProperty("buildBranchesWithPR", is(true))),
-                        Matchers.allOf(instanceOf(OriginPullRequestDiscoveryTrait.class),
-                                hasProperty("strategyId", is(2)))));
-=======
                 containsInAnyOrder(branchDiscoveryTraitItem(false, true), originPullRequestDiscoveryTraitItem(2)));
->>>>>>> cbdb3ba9
     }
 
     @Test
     public void build_010101() throws Exception {
         GitHubSCMNavigator instance = load();
         assertThat(instance.getTraits(),
-<<<<<<< HEAD
-                containsInAnyOrder(
-                        Matchers.allOf(instanceOf(BranchDiscoveryTrait.class),
-                                hasProperty("buildBranch", is(false)),
-                                hasProperty("buildBranchesWithPR", is(true))),
-                        Matchers.allOf(instanceOf(OriginPullRequestDiscoveryTrait.class),
-                                hasProperty("strategyId", is(2))),
-                        Matchers.allOf(instanceOf(ForkPullRequestDiscoveryTrait.class),
-                                hasProperty("strategyId", is(2)))));
-=======
                 containsInAnyOrder(branchDiscoveryTraitItem(false, true),
                         originPullRequestDiscoveryTraitItem(2),
                         forkPullRequestDiscoveryTraitItem(2)));
->>>>>>> cbdb3ba9
     }
 
     @Test
     public void build_010110() throws Exception {
         GitHubSCMNavigator instance = load();
         assertThat(instance.getTraits(),
-<<<<<<< HEAD
-                containsInAnyOrder(
-                        Matchers.allOf(instanceOf(BranchDiscoveryTrait.class),
-                                hasProperty("buildBranch", is(false)),
-                                hasProperty("buildBranchesWithPR", is(true))),
-                        Matchers.allOf(instanceOf(OriginPullRequestDiscoveryTrait.class),
-                                hasProperty("strategyId", is(2))),
-                        Matchers.allOf(instanceOf(ForkPullRequestDiscoveryTrait.class),
-                                hasProperty("strategyId", is(1)))));
-=======
                 containsInAnyOrder(branchDiscoveryTraitItem(false, true),
                         originPullRequestDiscoveryTraitItem(2),
                         forkPullRequestDiscoveryTraitItem(1)));
->>>>>>> cbdb3ba9
     }
 
     @Test
     public void build_010111() throws Exception {
         GitHubSCMNavigator instance = load();
         assertThat(instance.getTraits(),
-<<<<<<< HEAD
-                containsInAnyOrder(
-                        Matchers.allOf(instanceOf(BranchDiscoveryTrait.class),
-                                hasProperty("buildBranch", is(false)),
-                                hasProperty("buildBranchesWithPR", is(true))),
-                        Matchers.allOf(instanceOf(OriginPullRequestDiscoveryTrait.class),
-                                hasProperty("strategyId", is(2))),
-                        Matchers.allOf(instanceOf(ForkPullRequestDiscoveryTrait.class),
-                                hasProperty("strategyId", is(3)))));
-=======
                 containsInAnyOrder(branchDiscoveryTraitItem(false, true),
                         originPullRequestDiscoveryTraitItem(2),
                         forkPullRequestDiscoveryTraitItem(3)));
->>>>>>> cbdb3ba9
     }
 
     @Test
     public void build_011000() throws Exception {
         GitHubSCMNavigator instance = load();
         assertThat(instance.getTraits(),
-<<<<<<< HEAD
-                containsInAnyOrder(
-                        Matchers.allOf(instanceOf(BranchDiscoveryTrait.class),
-                                hasProperty("buildBranch", is(false)),
-                                hasProperty("buildBranchesWithPR", is(true))),
-                        Matchers.allOf(instanceOf(OriginPullRequestDiscoveryTrait.class),
-                                hasProperty("strategyId", is(1)))));
-=======
                 containsInAnyOrder(branchDiscoveryTraitItem(false, true), originPullRequestDiscoveryTraitItem(1)));
->>>>>>> cbdb3ba9
     }
 
     @Test
     public void build_011001() throws Exception {
         GitHubSCMNavigator instance = load();
         assertThat(instance.getTraits(),
-<<<<<<< HEAD
-                containsInAnyOrder(
-                        Matchers.allOf(instanceOf(BranchDiscoveryTrait.class),
-                                hasProperty("buildBranch", is(false)),
-                                hasProperty("buildBranchesWithPR", is(true))),
-                        Matchers.allOf(instanceOf(OriginPullRequestDiscoveryTrait.class),
-                                hasProperty("strategyId", is(1))),
-                        Matchers.allOf(instanceOf(ForkPullRequestDiscoveryTrait.class),
-                                hasProperty("strategyId", is(2)))));
-=======
                 containsInAnyOrder(branchDiscoveryTraitItem(false, true),
                         originPullRequestDiscoveryTraitItem(1),
                         forkPullRequestDiscoveryTraitItem(2)));
->>>>>>> cbdb3ba9
     }
 
     @Test
     public void build_011010() throws Exception {
         GitHubSCMNavigator instance = load();
         assertThat(instance.getTraits(),
-<<<<<<< HEAD
-                containsInAnyOrder(
-                        Matchers.allOf(instanceOf(BranchDiscoveryTrait.class),
-                                hasProperty("buildBranch", is(false)),
-                                hasProperty("buildBranchesWithPR", is(true))),
-                        Matchers.allOf(instanceOf(OriginPullRequestDiscoveryTrait.class),
-                                hasProperty("strategyId", is(1))),
-                        Matchers.allOf(instanceOf(ForkPullRequestDiscoveryTrait.class),
-                                hasProperty("strategyId", is(1)))));
-=======
                 containsInAnyOrder(branchDiscoveryTraitItem(false, true),
                         originPullRequestDiscoveryTraitItem(1),
                         forkPullRequestDiscoveryTraitItem(1)));
->>>>>>> cbdb3ba9
     }
 
     @Test
     public void build_011011() throws Exception {
         GitHubSCMNavigator instance = load();
         assertThat(instance.getTraits(),
-<<<<<<< HEAD
-                containsInAnyOrder(
-                        Matchers.allOf(instanceOf(BranchDiscoveryTrait.class),
-                                hasProperty("buildBranch", is(false)),
-                                hasProperty("buildBranchesWithPR", is(true))),
-                        Matchers.allOf(instanceOf(OriginPullRequestDiscoveryTrait.class),
-                                hasProperty("strategyId", is(1))),
-                        Matchers.allOf(instanceOf(ForkPullRequestDiscoveryTrait.class),
-                                hasProperty("strategyId", is(3)))));
-=======
                 containsInAnyOrder(branchDiscoveryTraitItem(false, true),
                         originPullRequestDiscoveryTraitItem(1),
                         forkPullRequestDiscoveryTraitItem(3)));
->>>>>>> cbdb3ba9
     }
 
     @Test
     public void build_011100() throws Exception {
         GitHubSCMNavigator instance = load();
         assertThat(instance.getTraits(),
-<<<<<<< HEAD
-                containsInAnyOrder(
-                        Matchers.allOf(instanceOf(BranchDiscoveryTrait.class),
-                                hasProperty("buildBranch", is(false)),
-                                hasProperty("buildBranchesWithPR", is(true))),
-                        Matchers.allOf(instanceOf(OriginPullRequestDiscoveryTrait.class),
-                                hasProperty("strategyId", is(3)))));
-=======
                 containsInAnyOrder(branchDiscoveryTraitItem(false, true), originPullRequestDiscoveryTraitItem(3)));
->>>>>>> cbdb3ba9
     }
 
     @Test
     public void build_011101() throws Exception {
         GitHubSCMNavigator instance = load();
         assertThat(instance.getTraits(),
-<<<<<<< HEAD
-                containsInAnyOrder(
-                        Matchers.allOf(instanceOf(BranchDiscoveryTrait.class),
-                                hasProperty("buildBranch", is(false)),
-                                hasProperty("buildBranchesWithPR", is(true))),
-                        Matchers.allOf(instanceOf(OriginPullRequestDiscoveryTrait.class),
-                                hasProperty("strategyId", is(3))),
-                        Matchers.allOf(instanceOf(ForkPullRequestDiscoveryTrait.class),
-                                hasProperty("strategyId", is(2)))));
-=======
                 containsInAnyOrder(branchDiscoveryTraitItem(false, true),
                         originPullRequestDiscoveryTraitItem(3),
                         forkPullRequestDiscoveryTraitItem(2)));
->>>>>>> cbdb3ba9
     }
 
     @Test
     public void build_011110() throws Exception {
         GitHubSCMNavigator instance = load();
         assertThat(instance.getTraits(),
-<<<<<<< HEAD
-                containsInAnyOrder(
-                        Matchers.allOf(instanceOf(BranchDiscoveryTrait.class),
-                                hasProperty("buildBranch", is(false)),
-                                hasProperty("buildBranchesWithPR", is(true))),
-                        Matchers.allOf(instanceOf(OriginPullRequestDiscoveryTrait.class),
-                                hasProperty("strategyId", is(3))),
-                        Matchers.allOf(instanceOf(ForkPullRequestDiscoveryTrait.class),
-                                hasProperty("strategyId", is(1)))));
-=======
                 containsInAnyOrder(branchDiscoveryTraitItem(false, true),
                         originPullRequestDiscoveryTraitItem(3),
                         forkPullRequestDiscoveryTraitItem(1)));
->>>>>>> cbdb3ba9
     }
 
     @Test
     public void build_011111() throws Exception {
         GitHubSCMNavigator instance = load();
         assertThat(instance.getTraits(),
-<<<<<<< HEAD
-                containsInAnyOrder(
-                        Matchers.allOf(instanceOf(BranchDiscoveryTrait.class),
-                                hasProperty("buildBranch", is(false)),
-                                hasProperty("buildBranchesWithPR", is(true))),
-                        Matchers.allOf(instanceOf(OriginPullRequestDiscoveryTrait.class),
-                                hasProperty("strategyId", is(3))),
-                        Matchers.allOf(instanceOf(ForkPullRequestDiscoveryTrait.class),
-                                hasProperty("strategyId", is(3)))));
-=======
                 containsInAnyOrder(branchDiscoveryTraitItem(false, true),
                         originPullRequestDiscoveryTraitItem(3),
                         forkPullRequestDiscoveryTraitItem(3)));
->>>>>>> cbdb3ba9
     }
 
     @Test
     public void build_100000() throws Exception {
         GitHubSCMNavigator instance = load();
-<<<<<<< HEAD
-        assertThat(instance.getTraits(),
-                contains(Matchers.allOf(instanceOf(BranchDiscoveryTrait.class),
-                        hasProperty("buildBranch", is(true)),
-                        hasProperty("buildBranchesWithPR", is(false)))));
-=======
         assertThat(instance.getTraits(), contains(branchDiscoveryTraitItem(true, false)));
->>>>>>> cbdb3ba9
     }
 
     @Test
     public void build_100001() throws Exception {
         GitHubSCMNavigator instance = load();
         assertThat(instance.getTraits(),
-<<<<<<< HEAD
-                containsInAnyOrder(
-                        Matchers.allOf(instanceOf(BranchDiscoveryTrait.class),
-                                hasProperty("buildBranch", is(true)),
-                                hasProperty("buildBranchesWithPR", is(false))),
-                        Matchers.allOf(instanceOf(ForkPullRequestDiscoveryTrait.class),
-                                hasProperty("strategyId", is(2)))));
-=======
                 containsInAnyOrder(branchDiscoveryTraitItem(true, false), forkPullRequestDiscoveryTraitItem(2)));
->>>>>>> cbdb3ba9
     }
 
     @Test
     public void build_100010() throws Exception {
         GitHubSCMNavigator instance = load();
         assertThat(instance.getTraits(),
-<<<<<<< HEAD
-                containsInAnyOrder(
-                        Matchers.allOf(instanceOf(BranchDiscoveryTrait.class),
-                                hasProperty("buildBranch", is(true)),
-                                hasProperty("buildBranchesWithPR", is(false))),
-                        Matchers.allOf(instanceOf(ForkPullRequestDiscoveryTrait.class),
-                                hasProperty("strategyId", is(1)))));
-=======
                 containsInAnyOrder(branchDiscoveryTraitItem(true, false), forkPullRequestDiscoveryTraitItem(1)));
->>>>>>> cbdb3ba9
     }
 
     @Test
     public void build_100011() throws Exception {
         GitHubSCMNavigator instance = load();
         assertThat(instance.getTraits(),
-<<<<<<< HEAD
-                containsInAnyOrder(
-                        Matchers.allOf(instanceOf(BranchDiscoveryTrait.class),
-                                hasProperty("buildBranch", is(true)),
-                                hasProperty("buildBranchesWithPR", is(false))),
-                        Matchers.allOf(instanceOf(ForkPullRequestDiscoveryTrait.class),
-                                hasProperty("strategyId", is(3)))));
-=======
                 containsInAnyOrder(branchDiscoveryTraitItem(true, false), forkPullRequestDiscoveryTraitItem(3)));
->>>>>>> cbdb3ba9
     }
 
     @Test
     public void build_100100() throws Exception {
         GitHubSCMNavigator instance = load();
         assertThat(instance.getTraits(),
-<<<<<<< HEAD
-                containsInAnyOrder(
-                        Matchers.allOf(instanceOf(BranchDiscoveryTrait.class),
-                                hasProperty("buildBranch", is(true)),
-                                hasProperty("buildBranchesWithPR", is(false))),
-                        Matchers.allOf(instanceOf(OriginPullRequestDiscoveryTrait.class),
-                                hasProperty("strategyId", is(2)))));
-=======
                 containsInAnyOrder(branchDiscoveryTraitItem(true, false), originPullRequestDiscoveryTraitItem(2)));
->>>>>>> cbdb3ba9
     }
 
     @Test
     public void build_100101() throws Exception {
         GitHubSCMNavigator instance = load();
         assertThat(instance.getTraits(),
-<<<<<<< HEAD
-                containsInAnyOrder(
-                        Matchers.allOf(instanceOf(BranchDiscoveryTrait.class),
-                                hasProperty("buildBranch", is(true)),
-                                hasProperty("buildBranchesWithPR", is(false))),
-                        Matchers.allOf(instanceOf(OriginPullRequestDiscoveryTrait.class),
-                                hasProperty("strategyId", is(2))),
-                        Matchers.allOf(instanceOf(ForkPullRequestDiscoveryTrait.class),
-                                hasProperty("strategyId", is(2)))));
-=======
                 containsInAnyOrder(branchDiscoveryTraitItem(true, false),
                         originPullRequestDiscoveryTraitItem(2),
                         forkPullRequestDiscoveryTraitItem(2)));
->>>>>>> cbdb3ba9
     }
 
     @Test
     public void build_100110() throws Exception {
         GitHubSCMNavigator instance = load();
         assertThat(instance.getTraits(),
-<<<<<<< HEAD
-                containsInAnyOrder(
-                        Matchers.allOf(instanceOf(BranchDiscoveryTrait.class),
-                                hasProperty("buildBranch", is(true)),
-                                hasProperty("buildBranchesWithPR", is(false))),
-                        Matchers.allOf(instanceOf(OriginPullRequestDiscoveryTrait.class),
-                                hasProperty("strategyId", is(2))),
-                        Matchers.allOf(instanceOf(ForkPullRequestDiscoveryTrait.class),
-                                hasProperty("strategyId", is(1)))));
-=======
                 containsInAnyOrder(branchDiscoveryTraitItem(true, false),
                         originPullRequestDiscoveryTraitItem(2),
                         forkPullRequestDiscoveryTraitItem(1)));
->>>>>>> cbdb3ba9
     }
 
     @Test
     public void build_100111() throws Exception {
         GitHubSCMNavigator instance = load();
         assertThat(instance.getTraits(),
-<<<<<<< HEAD
-                containsInAnyOrder(
-                        Matchers.allOf(instanceOf(BranchDiscoveryTrait.class),
-                                hasProperty("buildBranch", is(true)),
-                                hasProperty("buildBranchesWithPR", is(false))),
-                        Matchers.allOf(instanceOf(OriginPullRequestDiscoveryTrait.class),
-                                hasProperty("strategyId", is(2))),
-                        Matchers.allOf(instanceOf(ForkPullRequestDiscoveryTrait.class),
-                                hasProperty("strategyId", is(3)))));
-=======
                 containsInAnyOrder(branchDiscoveryTraitItem(true, false),
                         originPullRequestDiscoveryTraitItem(2),
                         forkPullRequestDiscoveryTraitItem(3)));
->>>>>>> cbdb3ba9
     }
 
     @Test
     public void build_101000() throws Exception {
         GitHubSCMNavigator instance = load();
         assertThat(instance.getTraits(),
-<<<<<<< HEAD
-                containsInAnyOrder(
-                        Matchers.allOf(instanceOf(BranchDiscoveryTrait.class),
-                                hasProperty("buildBranch", is(true)),
-                                hasProperty("buildBranchesWithPR", is(false))),
-                        Matchers.allOf(instanceOf(OriginPullRequestDiscoveryTrait.class),
-                                hasProperty("strategyId", is(1)))));
-=======
                 containsInAnyOrder(branchDiscoveryTraitItem(true, false), originPullRequestDiscoveryTraitItem(1)));
->>>>>>> cbdb3ba9
     }
 
     @Test
     public void build_101001() throws Exception {
         GitHubSCMNavigator instance = load();
         assertThat(instance.getTraits(),
-<<<<<<< HEAD
-                containsInAnyOrder(
-                        Matchers.allOf(instanceOf(BranchDiscoveryTrait.class),
-                                hasProperty("buildBranch", is(true)),
-                                hasProperty("buildBranchesWithPR", is(false))),
-                        Matchers.allOf(instanceOf(OriginPullRequestDiscoveryTrait.class),
-                                hasProperty("strategyId", is(1))),
-                        Matchers.allOf(instanceOf(ForkPullRequestDiscoveryTrait.class),
-                                hasProperty("strategyId", is(2)))));
-=======
                 containsInAnyOrder(branchDiscoveryTraitItem(true, false),
                         originPullRequestDiscoveryTraitItem(1),
                         forkPullRequestDiscoveryTraitItem(2)));
->>>>>>> cbdb3ba9
     }
 
     @Test
     public void build_101010() throws Exception {
         GitHubSCMNavigator instance = load();
         assertThat(instance.getTraits(),
-<<<<<<< HEAD
-                containsInAnyOrder(
-                        Matchers.allOf(instanceOf(BranchDiscoveryTrait.class),
-                                hasProperty("buildBranch", is(true)),
-                                hasProperty("buildBranchesWithPR", is(false))),
-                        Matchers.allOf(instanceOf(OriginPullRequestDiscoveryTrait.class),
-                                hasProperty("strategyId", is(1))),
-                        Matchers.allOf(instanceOf(ForkPullRequestDiscoveryTrait.class),
-                                hasProperty("strategyId", is(1)))));
-=======
                 containsInAnyOrder(branchDiscoveryTraitItem(true, false),
                         originPullRequestDiscoveryTraitItem(1),
                         forkPullRequestDiscoveryTraitItem(1)));
->>>>>>> cbdb3ba9
     }
 
     @Test
     public void build_101011() throws Exception {
         GitHubSCMNavigator instance = load();
         assertThat(instance.getTraits(),
-<<<<<<< HEAD
-                containsInAnyOrder(
-                        Matchers.allOf(instanceOf(BranchDiscoveryTrait.class),
-                                hasProperty("buildBranch", is(true)),
-                                hasProperty("buildBranchesWithPR", is(false))),
-                        Matchers.allOf(instanceOf(OriginPullRequestDiscoveryTrait.class),
-                                hasProperty("strategyId", is(1))),
-                        Matchers.allOf(instanceOf(ForkPullRequestDiscoveryTrait.class),
-                                hasProperty("strategyId", is(3)))));
-=======
                 containsInAnyOrder(branchDiscoveryTraitItem(true, false),
                         originPullRequestDiscoveryTraitItem(1),
                         forkPullRequestDiscoveryTraitItem(3)));
->>>>>>> cbdb3ba9
     }
 
     @Test
     public void build_101100() throws Exception {
         GitHubSCMNavigator instance = load();
         assertThat(instance.getTraits(),
-<<<<<<< HEAD
-                containsInAnyOrder(
-                        Matchers.allOf(instanceOf(BranchDiscoveryTrait.class),
-                                hasProperty("buildBranch", is(true)),
-                                hasProperty("buildBranchesWithPR", is(false))),
-                        Matchers.allOf(instanceOf(OriginPullRequestDiscoveryTrait.class),
-                                hasProperty("strategyId", is(3)))));
-=======
                 containsInAnyOrder(branchDiscoveryTraitItem(true, false), originPullRequestDiscoveryTraitItem(3)));
->>>>>>> cbdb3ba9
     }
 
     @Test
     public void build_101101() throws Exception {
         GitHubSCMNavigator instance = load();
         assertThat(instance.getTraits(),
-<<<<<<< HEAD
-                containsInAnyOrder(
-                        Matchers.allOf(instanceOf(BranchDiscoveryTrait.class),
-                                hasProperty("buildBranch", is(true)),
-                                hasProperty("buildBranchesWithPR", is(false))),
-                        Matchers.allOf(instanceOf(OriginPullRequestDiscoveryTrait.class),
-                                hasProperty("strategyId", is(3))),
-                        Matchers.allOf(instanceOf(ForkPullRequestDiscoveryTrait.class),
-                                hasProperty("strategyId", is(2)))));
-=======
                 containsInAnyOrder(branchDiscoveryTraitItem(true, false),
                         originPullRequestDiscoveryTraitItem(3),
                         forkPullRequestDiscoveryTraitItem(2)));
->>>>>>> cbdb3ba9
     }
 
     @Test
     public void build_101110() throws Exception {
         GitHubSCMNavigator instance = load();
         assertThat(instance.getTraits(),
-<<<<<<< HEAD
-                containsInAnyOrder(
-                        Matchers.allOf(instanceOf(BranchDiscoveryTrait.class),
-                                hasProperty("buildBranch", is(true)),
-                                hasProperty("buildBranchesWithPR", is(false))),
-                        Matchers.allOf(instanceOf(OriginPullRequestDiscoveryTrait.class),
-                                hasProperty("strategyId", is(3))),
-                        Matchers.allOf(instanceOf(ForkPullRequestDiscoveryTrait.class),
-                                hasProperty("strategyId", is(1)))));
-=======
                 containsInAnyOrder(branchDiscoveryTraitItem(true, false),
                         originPullRequestDiscoveryTraitItem(3),
                         forkPullRequestDiscoveryTraitItem(1)));
->>>>>>> cbdb3ba9
     }
 
     @Test
     public void build_101111() throws Exception {
         GitHubSCMNavigator instance = load();
         assertThat(instance.getTraits(),
-<<<<<<< HEAD
-                containsInAnyOrder(
-                        Matchers.allOf(instanceOf(BranchDiscoveryTrait.class),
-                                hasProperty("buildBranch", is(true)),
-                                hasProperty("buildBranchesWithPR", is(false))),
-                        Matchers.allOf(instanceOf(OriginPullRequestDiscoveryTrait.class),
-                                hasProperty("strategyId", is(3))),
-                        Matchers.allOf(instanceOf(ForkPullRequestDiscoveryTrait.class),
-                                hasProperty("strategyId", is(3)))));
-=======
                 containsInAnyOrder(branchDiscoveryTraitItem(true, false),
                         originPullRequestDiscoveryTraitItem(3),
                         forkPullRequestDiscoveryTraitItem(3)));
->>>>>>> cbdb3ba9
     }
 
     @Test
     public void build_110000() throws Exception {
         GitHubSCMNavigator instance = load();
-<<<<<<< HEAD
-        assertThat(instance.getTraits(),
-                contains(Matchers.allOf(instanceOf(BranchDiscoveryTrait.class),
-                        hasProperty("buildBranch", is(true)),
-                        hasProperty("buildBranchesWithPR", is(true)))));
-=======
         assertThat(instance.getTraits(), contains(branchDiscoveryTraitItem(true, true)));
->>>>>>> cbdb3ba9
     }
 
     @Test
     public void build_110001() throws Exception {
         GitHubSCMNavigator instance = load();
         assertThat(instance.getTraits(),
-<<<<<<< HEAD
-                containsInAnyOrder(
-                        Matchers.allOf(instanceOf(BranchDiscoveryTrait.class),
-                                hasProperty("buildBranch", is(true)),
-                                hasProperty("buildBranchesWithPR", is(true))),
-                        Matchers.allOf(instanceOf(ForkPullRequestDiscoveryTrait.class),
-                                hasProperty("strategyId", is(2)))));
-=======
                 containsInAnyOrder(branchDiscoveryTraitItem(true, true), forkPullRequestDiscoveryTraitItem(2)));
->>>>>>> cbdb3ba9
     }
 
     @Test
     public void build_110010() throws Exception {
         GitHubSCMNavigator instance = load();
         assertThat(instance.getTraits(),
-<<<<<<< HEAD
-                containsInAnyOrder(
-                        Matchers.allOf(instanceOf(BranchDiscoveryTrait.class),
-                                hasProperty("buildBranch", is(true)),
-                                hasProperty("buildBranchesWithPR", is(true))),
-                        Matchers.allOf(instanceOf(ForkPullRequestDiscoveryTrait.class),
-                                hasProperty("strategyId", is(1)))));
-=======
                 containsInAnyOrder(branchDiscoveryTraitItem(true, true), forkPullRequestDiscoveryTraitItem(1)));
->>>>>>> cbdb3ba9
     }
 
     @Test
     public void build_110011() throws Exception {
         GitHubSCMNavigator instance = load();
         assertThat(instance.getTraits(),
-<<<<<<< HEAD
-                containsInAnyOrder(
-                        Matchers.allOf(instanceOf(BranchDiscoveryTrait.class),
-                                hasProperty("buildBranch", is(true)),
-                                hasProperty("buildBranchesWithPR", is(true))),
-                        Matchers.allOf(instanceOf(ForkPullRequestDiscoveryTrait.class),
-                                hasProperty("strategyId", is(3)))));
-=======
                 containsInAnyOrder(branchDiscoveryTraitItem(true, true), forkPullRequestDiscoveryTraitItem(3)));
->>>>>>> cbdb3ba9
     }
 
     @Test
     public void build_110100() throws Exception {
         GitHubSCMNavigator instance = load();
         assertThat(instance.getTraits(),
-<<<<<<< HEAD
-                containsInAnyOrder(
-                        Matchers.allOf(instanceOf(BranchDiscoveryTrait.class),
-                                hasProperty("buildBranch", is(true)),
-                                hasProperty("buildBranchesWithPR", is(true))),
-                        Matchers.allOf(instanceOf(OriginPullRequestDiscoveryTrait.class),
-                                hasProperty("strategyId", is(2)))));
-=======
                 containsInAnyOrder(branchDiscoveryTraitItem(true, true), originPullRequestDiscoveryTraitItem(2)));
->>>>>>> cbdb3ba9
     }
 
     @Test
     public void build_110101() throws Exception {
         GitHubSCMNavigator instance = load();
         assertThat(instance.getTraits(),
-<<<<<<< HEAD
-                containsInAnyOrder(
-                        Matchers.allOf(instanceOf(BranchDiscoveryTrait.class),
-                                hasProperty("buildBranch", is(true)),
-                                hasProperty("buildBranchesWithPR", is(true))),
-                        Matchers.allOf(instanceOf(OriginPullRequestDiscoveryTrait.class),
-                                hasProperty("strategyId", is(2))),
-                        Matchers.allOf(instanceOf(ForkPullRequestDiscoveryTrait.class),
-                                hasProperty("strategyId", is(2)))));
-=======
                 containsInAnyOrder(branchDiscoveryTraitItem(true, true),
                         originPullRequestDiscoveryTraitItem(2),
                         forkPullRequestDiscoveryTraitItem(2)));
->>>>>>> cbdb3ba9
     }
 
     @Test
     public void build_110110() throws Exception {
         GitHubSCMNavigator instance = load();
         assertThat(instance.getTraits(),
-<<<<<<< HEAD
-                containsInAnyOrder(
-                        Matchers.allOf(instanceOf(BranchDiscoveryTrait.class),
-                                hasProperty("buildBranch", is(true)),
-                                hasProperty("buildBranchesWithPR", is(true))),
-                        Matchers.allOf(instanceOf(OriginPullRequestDiscoveryTrait.class),
-                                hasProperty("strategyId", is(2))),
-                        Matchers.allOf(instanceOf(ForkPullRequestDiscoveryTrait.class),
-                                hasProperty("strategyId", is(1)))));
-=======
                 containsInAnyOrder(branchDiscoveryTraitItem(true, true),
                         originPullRequestDiscoveryTraitItem(2),
                         forkPullRequestDiscoveryTraitItem(1)));
->>>>>>> cbdb3ba9
     }
 
     @Test
     public void build_110111() throws Exception {
         GitHubSCMNavigator instance = load();
         assertThat(instance.getTraits(),
-<<<<<<< HEAD
-                containsInAnyOrder(
-                        Matchers.allOf(instanceOf(BranchDiscoveryTrait.class),
-                                hasProperty("buildBranch", is(true)),
-                                hasProperty("buildBranchesWithPR", is(true))),
-                        Matchers.allOf(instanceOf(OriginPullRequestDiscoveryTrait.class),
-                                hasProperty("strategyId", is(2))),
-                        Matchers.allOf(instanceOf(ForkPullRequestDiscoveryTrait.class),
-                                hasProperty("strategyId", is(3)))));
-=======
                 containsInAnyOrder(branchDiscoveryTraitItem(true, true),
                         originPullRequestDiscoveryTraitItem(2),
                         forkPullRequestDiscoveryTraitItem(3)));
->>>>>>> cbdb3ba9
     }
 
     @Test
     public void build_111000() throws Exception {
         GitHubSCMNavigator instance = load();
         assertThat(instance.getTraits(),
-<<<<<<< HEAD
-                containsInAnyOrder(
-                        Matchers.allOf(instanceOf(BranchDiscoveryTrait.class),
-                                hasProperty("buildBranch", is(true)),
-                                hasProperty("buildBranchesWithPR", is(true))),
-                        Matchers.allOf(instanceOf(OriginPullRequestDiscoveryTrait.class),
-                                hasProperty("strategyId", is(1)))));
-=======
                 containsInAnyOrder(branchDiscoveryTraitItem(true, true), originPullRequestDiscoveryTraitItem(1)));
->>>>>>> cbdb3ba9
     }
 
     @Test
     public void build_111001() throws Exception {
         GitHubSCMNavigator instance = load();
         assertThat(instance.getTraits(),
-<<<<<<< HEAD
-                containsInAnyOrder(
-                        Matchers.allOf(instanceOf(BranchDiscoveryTrait.class),
-                                hasProperty("buildBranch", is(true)),
-                                hasProperty("buildBranchesWithPR", is(true))),
-                        Matchers.allOf(instanceOf(OriginPullRequestDiscoveryTrait.class),
-                                hasProperty("strategyId", is(1))),
-                        Matchers.allOf(instanceOf(ForkPullRequestDiscoveryTrait.class),
-                                hasProperty("strategyId", is(2)))));
-=======
                 containsInAnyOrder(branchDiscoveryTraitItem(true, true),
                         originPullRequestDiscoveryTraitItem(1),
                         forkPullRequestDiscoveryTraitItem(2)));
->>>>>>> cbdb3ba9
     }
 
     @Test
     public void build_111010() throws Exception {
         GitHubSCMNavigator instance = load();
         assertThat(instance.getTraits(),
-<<<<<<< HEAD
-                containsInAnyOrder(
-                        Matchers.allOf(instanceOf(BranchDiscoveryTrait.class),
-                                hasProperty("buildBranch", is(true)),
-                                hasProperty("buildBranchesWithPR", is(true))),
-                        Matchers.allOf(instanceOf(OriginPullRequestDiscoveryTrait.class),
-                                hasProperty("strategyId", is(1))),
-                        Matchers.allOf(instanceOf(ForkPullRequestDiscoveryTrait.class),
-                                hasProperty("strategyId", is(1)))));
-=======
                 containsInAnyOrder(branchDiscoveryTraitItem(true, true),
                         originPullRequestDiscoveryTraitItem(1),
                         forkPullRequestDiscoveryTraitItem(1)));
->>>>>>> cbdb3ba9
     }
 
     @Test
     public void build_111011() throws Exception {
         GitHubSCMNavigator instance = load();
         assertThat(instance.getTraits(),
-<<<<<<< HEAD
-                containsInAnyOrder(
-                        Matchers.allOf(instanceOf(BranchDiscoveryTrait.class),
-                                hasProperty("buildBranch", is(true)),
-                                hasProperty("buildBranchesWithPR", is(true))),
-                        Matchers.allOf(instanceOf(OriginPullRequestDiscoveryTrait.class),
-                                hasProperty("strategyId", is(1))),
-                        Matchers.allOf(instanceOf(ForkPullRequestDiscoveryTrait.class),
-                                hasProperty("strategyId", is(3)))));
-=======
                 containsInAnyOrder(branchDiscoveryTraitItem(true, true),
                         originPullRequestDiscoveryTraitItem(1),
                         forkPullRequestDiscoveryTraitItem(3)));
->>>>>>> cbdb3ba9
     }
 
     @Test
     public void build_111100() throws Exception {
         GitHubSCMNavigator instance = load();
         assertThat(instance.getTraits(),
-<<<<<<< HEAD
-                containsInAnyOrder(
-                        Matchers.allOf(instanceOf(BranchDiscoveryTrait.class),
-                                hasProperty("buildBranch", is(true)),
-                                hasProperty("buildBranchesWithPR", is(true))),
-                        Matchers.allOf(instanceOf(OriginPullRequestDiscoveryTrait.class),
-                                hasProperty("strategyId", is(3)))));
-=======
                 containsInAnyOrder(branchDiscoveryTraitItem(true, true), originPullRequestDiscoveryTraitItem(3)));
->>>>>>> cbdb3ba9
     }
 
     @Test
     public void build_111101() throws Exception {
         GitHubSCMNavigator instance = load();
         assertThat(instance.getTraits(),
-<<<<<<< HEAD
-                containsInAnyOrder(
-                        Matchers.allOf(instanceOf(BranchDiscoveryTrait.class),
-                                hasProperty("buildBranch", is(true)),
-                                hasProperty("buildBranchesWithPR", is(true))),
-                        Matchers.allOf(instanceOf(OriginPullRequestDiscoveryTrait.class),
-                                hasProperty("strategyId", is(3))),
-                        Matchers.allOf(instanceOf(ForkPullRequestDiscoveryTrait.class),
-                                hasProperty("strategyId", is(2)))));
-=======
                 containsInAnyOrder(branchDiscoveryTraitItem(true, true),
                         originPullRequestDiscoveryTraitItem(3),
                         forkPullRequestDiscoveryTraitItem(2)));
->>>>>>> cbdb3ba9
     }
 
     @Test
     public void build_111110() throws Exception {
         GitHubSCMNavigator instance = load();
         assertThat(instance.getTraits(),
-<<<<<<< HEAD
-                containsInAnyOrder(
-                        Matchers.allOf(instanceOf(BranchDiscoveryTrait.class),
-                                hasProperty("buildBranch", is(true)),
-                                hasProperty("buildBranchesWithPR", is(true))),
-                        Matchers.allOf(instanceOf(OriginPullRequestDiscoveryTrait.class),
-                                hasProperty("strategyId", is(3))),
-                        Matchers.allOf(instanceOf(ForkPullRequestDiscoveryTrait.class),
-                                hasProperty("strategyId", is(1)))));
-=======
                 containsInAnyOrder(branchDiscoveryTraitItem(true, true),
                         originPullRequestDiscoveryTraitItem(3),
                         forkPullRequestDiscoveryTraitItem(1)));
->>>>>>> cbdb3ba9
     }
 
     @Test
     public void build_111111() throws Exception {
         GitHubSCMNavigator instance = load();
         assertThat(instance.getTraits(),
-<<<<<<< HEAD
-                containsInAnyOrder(
-                        Matchers.allOf(instanceOf(BranchDiscoveryTrait.class),
-                                hasProperty("buildBranch", is(true)),
-                                hasProperty("buildBranchesWithPR", is(true))),
-                        Matchers.allOf(instanceOf(OriginPullRequestDiscoveryTrait.class),
-                                hasProperty("strategyId", is(3))),
-                        Matchers.allOf(instanceOf(ForkPullRequestDiscoveryTrait.class),
-                                hasProperty("strategyId", is(3)))));
-=======
                 containsInAnyOrder(branchDiscoveryTraitItem(true, true),
                         originPullRequestDiscoveryTraitItem(3),
                         forkPullRequestDiscoveryTraitItem(3)));
->>>>>>> cbdb3ba9
     }
 
     @WithoutJenkins
@@ -1483,16 +769,8 @@
         assertThat(instance.getApiUri(), is("https://api.github.com"));
         assertThat(instance.getCredentialsId(), is("bcaef157-f105-407f-b150-df7722eab6c1"));
         assertThat(instance.getTraits(),
-<<<<<<< HEAD
-                containsInAnyOrder(
-                        Matchers.allOf(instanceOf(BranchDiscoveryTrait.class),
-                                hasProperty("buildBranch", is(true)),
-                                hasProperty("buildBranchesWithPR", is(true))),
-                        Matchers.allOf(instanceOf(ForkPullRequestDiscoveryTrait.class),
-=======
                 containsInAnyOrder(branchDiscoveryTraitItem(true, true),
                         allOf(instanceOf(ForkPullRequestDiscoveryTrait.class),
->>>>>>> cbdb3ba9
                                 hasProperty("strategies", is(EnumSet.of(ChangeRequestCheckoutStrategy.MERGE))),
                                 hasProperty("trust",
                                         instanceOf(ForkPullRequestDiscoveryTrait.TrustPermission.class)))));
@@ -1514,24 +792,12 @@
         assertThat(instance.getApiUri(), is("https://github.test/api/v3"));
         assertThat(instance.getCredentialsId(), is("bcaef157-f105-407f-b150-df7722eab6c1"));
         assertThat(instance.getTraits(),
-<<<<<<< HEAD
-                containsInAnyOrder(
-                        Matchers.allOf(instanceOf(BranchDiscoveryTrait.class),
-                                hasProperty("buildBranch", is(true)),
-                                hasProperty("buildBranchesWithPR", is(true))),
-                        Matchers.allOf(instanceOf(ForkPullRequestDiscoveryTrait.class),
-                                hasProperty("strategies", is(EnumSet.of(ChangeRequestCheckoutStrategy.MERGE))),
-                                hasProperty("trust", instanceOf(ForkPullRequestDiscoveryTrait.TrustPermission.class))),
-                        Matchers.allOf(Matchers.instanceOf(SSHCheckoutTrait.class),
-                                hasProperty("credentialsId", is("8b2e4f77-39c5-41a9-b63b-8d367350bfdf")))));
-=======
                 containsInAnyOrder(branchDiscoveryTraitItem(true, true),
                         sshCheckoutTraitItem("8b2e4f77-39c5-41a9-b63b-8d367350bfdf"),
                         allOf(instanceOf(ForkPullRequestDiscoveryTrait.class),
                                 hasProperty("strategies", is(EnumSet.of(ChangeRequestCheckoutStrategy.MERGE))),
                                 hasProperty("trust",
                                         instanceOf(ForkPullRequestDiscoveryTrait.TrustPermission.class)))));
->>>>>>> cbdb3ba9
         // legacy API
         assertThat(instance.getCheckoutCredentialsId(), is("8b2e4f77-39c5-41a9-b63b-8d367350bfdf"));
         assertThat(instance.getPattern(), is(".*"));
@@ -1552,16 +818,7 @@
         instance.setTraits(
                 Arrays.asList(new BranchDiscoveryTrait(BranchDiscoveryTrait.EXCLUDE_PRS), new SSHCheckoutTrait(null)));
         assertThat(instance.getTraits(),
-<<<<<<< HEAD
-                containsInAnyOrder(
-                        Matchers.allOf(instanceOf(BranchDiscoveryTrait.class),
-                                hasProperty("buildBranch", is(true)),
-                                hasProperty("buildBranchesWithPR", is(false))),
-                        Matchers.allOf(instanceOf(SSHCheckoutTrait.class),
-                                hasProperty("credentialsId", is(nullValue())))));
-=======
                 containsInAnyOrder(branchDiscoveryTraitItem(true, false), sshCheckoutTraitItem(nullValue())));
->>>>>>> cbdb3ba9
     }
 
     @Test
@@ -1617,11 +874,7 @@
         assertThat(instance.getTraits(), hasItem(instanceOf(RegexSCMSourceFilterTrait.class)));
         instance.setPattern(".*");
         assertThat(instance.getPattern(), is(".*"));
-<<<<<<< HEAD
-        assertThat(instance.getTraits(), not(Matchers.hasItem(instanceOf(RegexSCMSourceFilterTrait.class))));
-=======
         assertThat(instance.getTraits(), not(hasItem(instanceOf(RegexSCMSourceFilterTrait.class))));
->>>>>>> cbdb3ba9
 
     }
 
@@ -1630,19 +883,10 @@
         GitHubSCMNavigator instance = new GitHubSCMNavigator("test");
         instance.setTraits(Arrays.asList(new BranchDiscoveryTrait(true, false), new SSHCheckoutTrait("dummy")));
         assertThat(instance.getPattern(), is(".*"));
-<<<<<<< HEAD
-        assertThat(instance.getTraits(), not(Matchers.hasItem(instanceOf(RegexSCMSourceFilterTrait.class))));
-        instance.setPattern("job.*");
-        assertThat(instance.getPattern(), is("job.*"));
-        assertThat(instance.getTraits(),
-                Matchers.hasItem(
-                        allOf(instanceOf(RegexSCMSourceFilterTrait.class), hasProperty("regex", is("job.*")))));
-=======
         assertThat(instance.getTraits(), not(hasItem(instanceOf(RegexSCMSourceFilterTrait.class))));
         instance.setPattern("job.*");
         assertThat(instance.getPattern(), is("job.*"));
         assertThat(instance.getTraits(), hasItem(regexSCMSourceFilterTraitItem("job.*")));
->>>>>>> cbdb3ba9
 
     }
 
@@ -1656,17 +900,8 @@
         assertThat(instance.getTraits(), hasItem(instanceOf(RegexSCMSourceFilterTrait.class)));
         instance.setPattern("project.*");
         assertThat(instance.getPattern(), is("project.*"));
-<<<<<<< HEAD
-        assertThat(instance.getTraits(),
-                not(Matchers.hasItem(
-                        allOf(instanceOf(RegexSCMSourceFilterTrait.class), hasProperty("regex", is("job.*"))))));
-        assertThat(instance.getTraits(),
-                Matchers.hasItem(
-                        allOf(instanceOf(RegexSCMSourceFilterTrait.class), hasProperty("regex", is("project.*")))));
-=======
         assertThat(instance.getTraits(), not(hasItem(regexSCMSourceFilterTraitItem("job.*"))));
         assertThat(instance.getTraits(), hasItem(regexSCMSourceFilterTraitItem("project.*")));
->>>>>>> cbdb3ba9
 
     }
 
@@ -1681,25 +916,14 @@
     public void given__legacyCode__when__checkoutCredentials_null__then__traitAdded_ANONYMOUS() {
         GitHubSCMNavigator instance = new GitHubSCMNavigator(null, "test", "scan", null);
         assertThat(instance.getCheckoutCredentialsId(), is(GitHubSCMSource.DescriptorImpl.ANONYMOUS));
-<<<<<<< HEAD
-        assertThat(instance.getTraits(),
-                Matchers.hasItem(
-                        allOf(instanceOf(SSHCheckoutTrait.class), hasProperty("credentialsId", is(nullValue())))));
-=======
         assertThat(instance.getTraits(), hasItem(sshCheckoutTraitItem(nullValue())));
->>>>>>> cbdb3ba9
     }
 
     @Test
     public void given__legacyCode__when__checkoutCredentials_value__then__traitAdded() {
         GitHubSCMNavigator instance = new GitHubSCMNavigator(null, "test", "scan", "value");
         assertThat(instance.getCheckoutCredentialsId(), is("value"));
-<<<<<<< HEAD
-        assertThat(instance.getTraits(),
-                Matchers.hasItem(allOf(instanceOf(SSHCheckoutTrait.class), hasProperty("credentialsId", is("value")))));
-=======
         assertThat(instance.getTraits(), hasItem(sshCheckoutTraitItem("value")));
->>>>>>> cbdb3ba9
     }
 
     @Test
@@ -1709,13 +933,7 @@
                 "scan",
                 GitHubSCMSource.DescriptorImpl.ANONYMOUS);
         assertThat(instance.getCheckoutCredentialsId(), is(GitHubSCMSource.DescriptorImpl.ANONYMOUS));
-<<<<<<< HEAD
-        assertThat(instance.getTraits(),
-                Matchers.hasItem(
-                        allOf(instanceOf(SSHCheckoutTrait.class), hasProperty("credentialsId", is(nullValue())))));
-=======
         assertThat(instance.getTraits(), hasItem(sshCheckoutTraitItem(nullValue())));
->>>>>>> cbdb3ba9
     }
 
     @Test
@@ -1726,22 +944,11 @@
                 new WildcardSCMHeadFilterTrait("feature/*", "")));
         assertThat(instance.getIncludes(), is("feature/*"));
         assertThat(instance.getExcludes(), is(""));
-<<<<<<< HEAD
-        assertThat(instance.getTraits(),
-                Matchers.hasItem(allOf(instanceOf(WildcardSCMHeadFilterTrait.class),
-                        hasProperty("includes", is("feature/*")),
-                        hasProperty("excludes", is("")))));
-        instance.setIncludes("*");
-        assertThat(instance.getIncludes(), is("*"));
-        assertThat(instance.getExcludes(), is(""));
-        assertThat(instance.getTraits(), not(Matchers.hasItem(instanceOf(WildcardSCMHeadFilterTrait.class))));
-=======
         assertThat(instance.getTraits(), hasItem(wildcardSCMHeadFilterTraitItem("feature/*", "")));
         instance.setIncludes("*");
         assertThat(instance.getIncludes(), is("*"));
         assertThat(instance.getExcludes(), is(""));
         assertThat(instance.getTraits(), not(hasItem(instanceOf(WildcardSCMHeadFilterTrait.class))));
->>>>>>> cbdb3ba9
     }
 
     @Test
@@ -1752,25 +959,11 @@
                 new WildcardSCMHeadFilterTrait("feature/*", "") });
         assertThat(instance.getIncludes(), is("feature/*"));
         assertThat(instance.getExcludes(), is(""));
-<<<<<<< HEAD
-        assertThat(instance.getTraits(),
-                Matchers.hasItem(allOf(instanceOf(WildcardSCMHeadFilterTrait.class),
-                        hasProperty("includes", is("feature/*")),
-                        hasProperty("excludes", is("")))));
-        instance.setIncludes("bug/*");
-        assertThat(instance.getIncludes(), is("bug/*"));
-        assertThat(instance.getExcludes(), is(""));
-        assertThat(instance.getTraits(),
-                Matchers.hasItem(allOf(instanceOf(WildcardSCMHeadFilterTrait.class),
-                        hasProperty("includes", is("bug/*")),
-                        hasProperty("excludes", is("")))));
-=======
         assertThat(instance.getTraits(), hasItem(wildcardSCMHeadFilterTraitItem("feature/*", "")));
         instance.setIncludes("bug/*");
         assertThat(instance.getIncludes(), is("bug/*"));
         assertThat(instance.getExcludes(), is(""));
         assertThat(instance.getTraits(), hasItem(wildcardSCMHeadFilterTraitItem("bug/*", "")));
->>>>>>> cbdb3ba9
     }
 
     @Test
@@ -1780,22 +973,11 @@
                 Arrays.asList(new BranchDiscoveryTrait(true, false), new RegexSCMSourceFilterTrait("job.*")));
         assertThat(instance.getIncludes(), is("*"));
         assertThat(instance.getExcludes(), is(""));
-<<<<<<< HEAD
-        assertThat(instance.getTraits(), not(Matchers.hasItem(instanceOf(WildcardSCMHeadFilterTrait.class))));
-        instance.setIncludes("feature/*");
-        assertThat(instance.getIncludes(), is("feature/*"));
-        assertThat(instance.getExcludes(), is(""));
-        assertThat(instance.getTraits(),
-                Matchers.hasItem(allOf(instanceOf(WildcardSCMHeadFilterTrait.class),
-                        hasProperty("includes", is("feature/*")),
-                        hasProperty("excludes", is("")))));
-=======
         assertThat(instance.getTraits(), not(hasItem(instanceOf(WildcardSCMHeadFilterTrait.class))));
         instance.setIncludes("feature/*");
         assertThat(instance.getIncludes(), is("feature/*"));
         assertThat(instance.getExcludes(), is(""));
         assertThat(instance.getTraits(), hasItem(wildcardSCMHeadFilterTraitItem("feature/*", "")));
->>>>>>> cbdb3ba9
     }
 
     @Test
@@ -1806,25 +988,11 @@
                 new WildcardSCMHeadFilterTrait("feature/*", "feature/ignore")));
         assertThat(instance.getIncludes(), is("feature/*"));
         assertThat(instance.getExcludes(), is("feature/ignore"));
-<<<<<<< HEAD
-        assertThat(instance.getTraits(),
-                Matchers.hasItem(allOf(instanceOf(WildcardSCMHeadFilterTrait.class),
-                        hasProperty("includes", is("feature/*")),
-                        hasProperty("excludes", is("feature/ignore")))));
-        instance.setIncludes("*");
-        assertThat(instance.getIncludes(), is("*"));
-        assertThat(instance.getExcludes(), is("feature/ignore"));
-        assertThat(instance.getTraits(),
-                Matchers.hasItem(allOf(instanceOf(WildcardSCMHeadFilterTrait.class),
-                        hasProperty("includes", is("*")),
-                        hasProperty("excludes", is("feature/ignore")))));
-=======
         assertThat(instance.getTraits(), hasItem(wildcardSCMHeadFilterTraitItem("feature/*", "feature/ignore")));
         instance.setIncludes("*");
         assertThat(instance.getIncludes(), is("*"));
         assertThat(instance.getExcludes(), is("feature/ignore"));
         assertThat(instance.getTraits(), hasItem(wildcardSCMHeadFilterTraitItem("*", "feature/ignore")));
->>>>>>> cbdb3ba9
     }
 
     @Test
@@ -1835,25 +1003,11 @@
                 new WildcardSCMHeadFilterTrait("feature/*", "feature/ignore") });
         assertThat(instance.getIncludes(), is("feature/*"));
         assertThat(instance.getExcludes(), is("feature/ignore"));
-<<<<<<< HEAD
-        assertThat(instance.getTraits(),
-                Matchers.hasItem(allOf(instanceOf(WildcardSCMHeadFilterTrait.class),
-                        hasProperty("includes", is("feature/*")),
-                        hasProperty("excludes", is("feature/ignore")))));
-        instance.setIncludes("bug/*");
-        assertThat(instance.getIncludes(), is("bug/*"));
-        assertThat(instance.getExcludes(), is("feature/ignore"));
-        assertThat(instance.getTraits(),
-                Matchers.hasItem(allOf(instanceOf(WildcardSCMHeadFilterTrait.class),
-                        hasProperty("includes", is("bug/*")),
-                        hasProperty("excludes", is("feature/ignore")))));
-=======
         assertThat(instance.getTraits(), hasItem(wildcardSCMHeadFilterTraitItem("feature/*", "feature/ignore")));
         instance.setIncludes("bug/*");
         assertThat(instance.getIncludes(), is("bug/*"));
         assertThat(instance.getExcludes(), is("feature/ignore"));
         assertThat(instance.getTraits(), hasItem(wildcardSCMHeadFilterTraitItem("bug/*", "feature/ignore")));
->>>>>>> cbdb3ba9
     }
 
     @Test
@@ -1864,22 +1018,11 @@
                 new WildcardSCMHeadFilterTrait("*", "feature/ignore")));
         assertThat(instance.getIncludes(), is("*"));
         assertThat(instance.getExcludes(), is("feature/ignore"));
-<<<<<<< HEAD
-        assertThat(instance.getTraits(),
-                Matchers.hasItem(allOf(instanceOf(WildcardSCMHeadFilterTrait.class),
-                        hasProperty("includes", is("*")),
-                        hasProperty("excludes", is("feature/ignore")))));
-        instance.setExcludes("");
-        assertThat(instance.getIncludes(), is("*"));
-        assertThat(instance.getExcludes(), is(""));
-        assertThat(instance.getTraits(), not(Matchers.hasItem(instanceOf(WildcardSCMHeadFilterTrait.class))));
-=======
         assertThat(instance.getTraits(), hasItem(wildcardSCMHeadFilterTraitItem("*", "feature/ignore")));
         instance.setExcludes("");
         assertThat(instance.getIncludes(), is("*"));
         assertThat(instance.getExcludes(), is(""));
         assertThat(instance.getTraits(), not(hasItem(instanceOf(WildcardSCMHeadFilterTrait.class))));
->>>>>>> cbdb3ba9
     }
 
     @Test
@@ -1890,25 +1033,11 @@
                 new WildcardSCMHeadFilterTrait("*", "feature/ignore")));
         assertThat(instance.getIncludes(), is("*"));
         assertThat(instance.getExcludes(), is("feature/ignore"));
-<<<<<<< HEAD
-        assertThat(instance.getTraits(),
-                Matchers.hasItem(allOf(instanceOf(WildcardSCMHeadFilterTrait.class),
-                        hasProperty("includes", is("*")),
-                        hasProperty("excludes", is("feature/ignore")))));
-        instance.setExcludes("bug/ignore");
-        assertThat(instance.getIncludes(), is("*"));
-        assertThat(instance.getExcludes(), is("bug/ignore"));
-        assertThat(instance.getTraits(),
-                Matchers.hasItem(allOf(instanceOf(WildcardSCMHeadFilterTrait.class),
-                        hasProperty("includes", is("*")),
-                        hasProperty("excludes", is("bug/ignore")))));
-=======
         assertThat(instance.getTraits(), hasItem(wildcardSCMHeadFilterTraitItem("*", "feature/ignore")));
         instance.setExcludes("bug/ignore");
         assertThat(instance.getIncludes(), is("*"));
         assertThat(instance.getExcludes(), is("bug/ignore"));
         assertThat(instance.getTraits(), hasItem(wildcardSCMHeadFilterTraitItem("*", "bug/ignore")));
->>>>>>> cbdb3ba9
     }
 
     @Test
@@ -1918,22 +1047,11 @@
                 Arrays.asList(new BranchDiscoveryTrait(true, false), new RegexSCMSourceFilterTrait("job.*")));
         assertThat(instance.getIncludes(), is("*"));
         assertThat(instance.getExcludes(), is(""));
-<<<<<<< HEAD
-        assertThat(instance.getTraits(), not(Matchers.hasItem(instanceOf(WildcardSCMHeadFilterTrait.class))));
-        instance.setExcludes("feature/ignore");
-        assertThat(instance.getIncludes(), is("*"));
-        assertThat(instance.getExcludes(), is("feature/ignore"));
-        assertThat(instance.getTraits(),
-                Matchers.hasItem(allOf(instanceOf(WildcardSCMHeadFilterTrait.class),
-                        hasProperty("includes", is("*")),
-                        hasProperty("excludes", is("feature/ignore")))));
-=======
         assertThat(instance.getTraits(), not(hasItem(instanceOf(WildcardSCMHeadFilterTrait.class))));
         instance.setExcludes("feature/ignore");
         assertThat(instance.getIncludes(), is("*"));
         assertThat(instance.getExcludes(), is("feature/ignore"));
         assertThat(instance.getTraits(), hasItem(wildcardSCMHeadFilterTraitItem("*", "feature/ignore")));
->>>>>>> cbdb3ba9
     }
 
     @Test
@@ -1944,25 +1062,11 @@
                 new WildcardSCMHeadFilterTrait("feature/*", "feature/ignore")));
         assertThat(instance.getIncludes(), is("feature/*"));
         assertThat(instance.getExcludes(), is("feature/ignore"));
-<<<<<<< HEAD
-        assertThat(instance.getTraits(),
-                Matchers.hasItem(allOf(instanceOf(WildcardSCMHeadFilterTrait.class),
-                        hasProperty("includes", is("feature/*")),
-                        hasProperty("excludes", is("feature/ignore")))));
-        instance.setExcludes("");
-        assertThat(instance.getIncludes(), is("feature/*"));
-        assertThat(instance.getExcludes(), is(""));
-        assertThat(instance.getTraits(),
-                Matchers.hasItem(allOf(instanceOf(WildcardSCMHeadFilterTrait.class),
-                        hasProperty("includes", is("feature/*")),
-                        hasProperty("excludes", is("")))));
-=======
         assertThat(instance.getTraits(), hasItem(wildcardSCMHeadFilterTraitItem("feature/*", "feature/ignore")));
         instance.setExcludes("");
         assertThat(instance.getIncludes(), is("feature/*"));
         assertThat(instance.getExcludes(), is(""));
         assertThat(instance.getTraits(), hasItem(wildcardSCMHeadFilterTraitItem("feature/*", "")));
->>>>>>> cbdb3ba9
     }
 
     @Test
@@ -1973,25 +1077,11 @@
                 new WildcardSCMHeadFilterTrait("feature/*", "")));
         assertThat(instance.getIncludes(), is("feature/*"));
         assertThat(instance.getExcludes(), is(""));
-<<<<<<< HEAD
-        assertThat(instance.getTraits(),
-                Matchers.hasItem(allOf(instanceOf(WildcardSCMHeadFilterTrait.class),
-                        hasProperty("includes", is("feature/*")),
-                        hasProperty("excludes", is("")))));
-        instance.setExcludes("feature/ignore");
-        assertThat(instance.getIncludes(), is("feature/*"));
-        assertThat(instance.getExcludes(), is("feature/ignore"));
-        assertThat(instance.getTraits(),
-                Matchers.hasItem(allOf(instanceOf(WildcardSCMHeadFilterTrait.class),
-                        hasProperty("includes", is("feature/*")),
-                        hasProperty("excludes", is("feature/ignore")))));
-=======
         assertThat(instance.getTraits(), hasItem(wildcardSCMHeadFilterTraitItem("feature/*", "")));
         instance.setExcludes("feature/ignore");
         assertThat(instance.getIncludes(), is("feature/*"));
         assertThat(instance.getExcludes(), is("feature/ignore"));
         assertThat(instance.getTraits(), hasItem(wildcardSCMHeadFilterTraitItem("feature/*", "feature/ignore")));
->>>>>>> cbdb3ba9
     }
 
     @Test
